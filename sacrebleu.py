#!/usr/bin/env python3
# -*- coding: utf-8 -*-

# Copyright 2017--2018 Amazon.com, Inc. or its affiliates. All Rights Reserved.
#
# Licensed under the Apache License, Version 2.0 (the "License"). You may not
# use this file except in compliance with the License. A copy of the License
# is located at
#
#     http://aws.amazon.com/apache2.0/
#
# or in the "license" file accompanying this file. This file is distributed on
# an "AS IS" BASIS, WITHOUT WARRANTIES OR CONDITIONS OF ANY KIND, either
# express or implied. See the License for the specific language governing
# permissions and limitations under the License.

"""
SacreBLEU provides hassle-free computation of shareable, comparable, and reproducible BLEU scores.
Inspired by Rico Sennrich's `multi-bleu-detok.perl`, it produces the official WMT scores but works with plain text.
It also knows all the standard test sets and handles downloading, processing, and tokenization for you.

See the [README.md] file for more information.
"""

import argparse
import gzip
import hashlib
import io
import logging
import math
import os
import re
import sys
import unicodedata
import urllib.request

from collections import Counter, namedtuple
from itertools import zip_longest
from typing import List, Iterable, Tuple

<<<<<<< HEAD
VERSION = '1.3.0'
=======
VERSION = '1.2.21'
>>>>>>> db1d2608

try:
    # SIGPIPE is not available on Windows machines, throwing an exception.
    from signal import SIGPIPE

    # If SIGPIPE is available, change behaviour to default instead of ignore.
    from signal import signal, SIG_DFL
    signal(SIGPIPE, SIG_DFL)

except ImportError:
    logging.warning('Could not import signal.SIGPIPE (this is expected on Windows machines)')

# Where to store downloaded test sets.
# Define the environment variable $SACREBLEU, or use the default of ~/.sacrebleu.
#
# Querying for a HOME environment variable can result in None (e.g., on Windows)
# in which case the os.path.join() throws a TypeError. Using expanduser() is
# a safe way to get the user's home folder.
USERHOME = os.path.expanduser("~")
SACREBLEU_DIR = os.environ.get('SACREBLEU', os.path.join(USERHOME, '.sacrebleu'))

# n-gram order. Don't change this.
NGRAM_ORDER = 4

# Default values for CHRF
CHRF_ORDER = 6
# default to 2 (per http://www.aclweb.org/anthology/W16-2341)
CHRF_BETA = 2

# The default floor value to use with `--smooth floor`
SMOOTH_VALUE_DEFAULT = 0.0

# This defines data locations.
# At the top level are test sets.
# Beneath each test set, we define the location to download the test data.
# The other keys are each language pair contained in the tarball, and the respective locations of the source and reference data within each.
# Many of these are *.sgm files, which are processed to produced plain text that can be used by this script.
# The canonical location of unpacked, processed data is $SACREBLEU_DIR/$TEST/$SOURCE-$TARGET.{$SOURCE,$TARGET}
DATASETS = {
    'mtnt1.1/test': {
        'data': ['https://github.com/pmichel31415/mtnt/releases/download/v1.1/MTNT.1.1.tar.gz'],
        'description': 'Test data for the Machine Translation of Noisy Text task: http://www.cs.cmu.edu/~pmichel1/mtnt/',
        'citation': '@InProceedings{michel2018a:mtnt,\n    author = "Michel, Paul and Neubig, Graham",\n    title = "MTNT: A Testbed for Machine Translation of Noisy Text",\n    booktitle = "Proceedings of the 2018 Conference on Empirical Methods in Natural Language Processing",\n    year = "2018",\n    publisher = "Association for Computational Linguistics",\n    pages = "543--553",\n    location = "Brussels, Belgium",\n    url = "http://aclweb.org/anthology/D18-1050"\n}',
        'md5': ['8ce1831ac584979ba8cdcd9d4be43e1d'],
        'en-fr': ['1:MTNT/test/test.en-fr.tsv', '2:MTNT/test/test.en-fr.tsv'],
        'fr-en': ['1:MTNT/test/test.fr-en.tsv', '2:MTNT/test/test.fr-en.tsv'],
        'en-ja': ['1:MTNT/test/test.en-ja.tsv', '2:MTNT/test/test.en-ja.tsv'],
        'ja-en': ['1:MTNT/test/test.ja-en.tsv', '2:MTNT/test/test.ja-en.tsv'],
    },
    'mtnt1.1/valid': {
        'data': ['https://github.com/pmichel31415/mtnt/releases/download/v1.1/MTNT.1.1.tar.gz'],
        'description': 'Validation data for the Machine Translation of Noisy Text task: http://www.cs.cmu.edu/~pmichel1/mtnt/',
        'citation': '@InProceedings{michel2018a:mtnt,\n    author = "Michel, Paul and Neubig, Graham",\n    title = "MTNT: A Testbed for Machine Translation of Noisy Text",\n    booktitle = "Proceedings of the 2018 Conference on Empirical Methods in Natural Language Processing",\n    year = "2018",\n    publisher = "Association for Computational Linguistics",\n    pages = "543--553",\n    location = "Brussels, Belgium",\n    url = "http://aclweb.org/anthology/D18-1050"\n}',
        'md5': ['8ce1831ac584979ba8cdcd9d4be43e1d'],
        'en-fr': ['1:MTNT/valid/valid.en-fr.tsv', '2:MTNT/valid/valid.en-fr.tsv'],
        'fr-en': ['1:MTNT/valid/valid.fr-en.tsv', '2:MTNT/valid/valid.fr-en.tsv'],
        'en-ja': ['1:MTNT/valid/valid.en-ja.tsv', '2:MTNT/valid/valid.en-ja.tsv'],
        'ja-en': ['1:MTNT/valid/valid.ja-en.tsv', '2:MTNT/valid/valid.ja-en.tsv'],
    },
    'mtnt1.1/train': {
        'data': ['https://github.com/pmichel31415/mtnt/releases/download/v1.1/MTNT.1.1.tar.gz'],
        'description': 'Training data for the Machine Translation of Noisy Text task: http://www.cs.cmu.edu/~pmichel1/mtnt/',
        'citation': '@InProceedings{michel2018a:mtnt,\n    author = "Michel, Paul and Neubig, Graham",\n    title = "MTNT: A Testbed for Machine Translation of Noisy Text",\n    booktitle = "Proceedings of the 2018 Conference on Empirical Methods in Natural Language Processing",\n    year = "2018",\n    publisher = "Association for Computational Linguistics",\n    pages = "543--553",\n    location = "Brussels, Belgium",\n    url = "http://aclweb.org/anthology/D18-1050"\n}',
        'md5': ['8ce1831ac584979ba8cdcd9d4be43e1d'],
        'en-fr': ['1:MTNT/train/train.en-fr.tsv', '2:MTNT/train/train.en-fr.tsv'],
        'fr-en': ['1:MTNT/train/train.fr-en.tsv', '2:MTNT/train/train.fr-en.tsv'],
        'en-ja': ['1:MTNT/train/train.en-ja.tsv', '2:MTNT/train/train.en-ja.tsv'],
        'ja-en': ['1:MTNT/train/train.ja-en.tsv', '2:MTNT/train/train.ja-en.tsv'],
    },
    'wmt19/dev': {
        'data': ['http://data.statmt.org/wmt19/translation-task/dev.tgz'],
        'description': 'Development data for tasks new to 2019.',
        'md5': ['f2ec7af5947c19e0cacb3882eb208002'],
        'lt-en': ['dev/newsdev2019-lten-src.lt.sgm', 'dev/newsdev2019-lten-ref.en.sgm'],
        'en-lt': ['dev/newsdev2019-enlt-src.en.sgm', 'dev/newsdev2019-enlt-ref.lt.sgm'],
        'gu-en': ['dev/newsdev2019-guen-src.gu.sgm', 'dev/newsdev2019-guen-ref.en.sgm'],
        'en-gu': ['dev/newsdev2019-engu-src.en.sgm', 'dev/newsdev2019-engu-ref.gu.sgm'],
        'kk-en': ['dev/newsdev2019-kken-src.kk.sgm', 'dev/newsdev2019-kken-ref.en.sgm'],
        'en-kk': ['dev/newsdev2019-enkk-src.en.sgm', 'dev/newsdev2019-enkk-ref.kk.sgm'],
    },
    'wmt18': {
        'data': ['http://data.statmt.org/wmt18/translation-task/test.tgz'],
        'md5': ['f996c245ecffea23d0006fa4c34e9064'],
        'description': 'Official evaluation data.',
        'cs-en': ['test/newstest2018-csen-src.cs.sgm', 'test/newstest2018-csen-ref.en.sgm'],
        'de-en': ['test/newstest2018-deen-src.de.sgm', 'test/newstest2018-deen-ref.en.sgm'],
        'en-cs': ['test/newstest2018-encs-src.en.sgm', 'test/newstest2018-encs-ref.cs.sgm'],
        'en-de': ['test/newstest2018-ende-src.en.sgm', 'test/newstest2018-ende-ref.de.sgm'],
        'en-et': ['test/newstest2018-enet-src.en.sgm', 'test/newstest2018-enet-ref.et.sgm'],
        'en-fi': ['test/newstest2018-enfi-src.en.sgm', 'test/newstest2018-enfi-ref.fi.sgm'],
        'en-ru': ['test/newstest2018-enru-src.en.sgm', 'test/newstest2018-enru-ref.ru.sgm'],
        'et-en': ['test/newstest2018-eten-src.et.sgm', 'test/newstest2018-eten-ref.en.sgm'],
        'fi-en': ['test/newstest2018-fien-src.fi.sgm', 'test/newstest2018-fien-ref.en.sgm'],
        'ru-en': ['test/newstest2018-ruen-src.ru.sgm', 'test/newstest2018-ruen-ref.en.sgm'],
        'en-tr': ['test/newstest2018-entr-src.en.sgm', 'test/newstest2018-entr-ref.tr.sgm'],
        'tr-en': ['test/newstest2018-tren-src.tr.sgm', 'test/newstest2018-tren-ref.en.sgm'],
        'en-zh': ['test/newstest2018-enzh-src.en.sgm', 'test/newstest2018-enzh-ref.zh.sgm'],
        'zh-en': ['test/newstest2018-zhen-src.zh.sgm', 'test/newstest2018-zhen-ref.en.sgm'],
    },
    'wmt18/test-ts': {
        'data': ['http://data.statmt.org/wmt18/translation-task/test-ts.tgz'],
        'md5': ['5c621a34d512cc2dd74162ae7d00b320'],
        'description': 'Official evaluation sources with extra test sets interleaved.',
        'cs-en': ['test/newstest2018-csen-src-ts.cs.sgm'],
        'de-en': ['test/newstest2018-deen-src-ts.de.sgm'],
        'en-cs': ['test/newstest2018-encs-src-ts.en.sgm'],
        'en-de': ['test/newstest2018-ende-src-ts.en.sgm'],
        'en-et': ['test/newstest2018-enet-src-ts.en.sgm'],
        'en-fi': ['test/newstest2018-enfi-src-ts.en.sgm'],
        'en-ru': ['test/newstest2018-enru-src-ts.en.sgm'],
        'et-en': ['test/newstest2018-eten-src-ts.et.sgm'],
        'fi-en': ['test/newstest2018-fien-src-ts.fi.sgm'],
        'ru-en': ['test/newstest2018-ruen-src-ts.ru.sgm'],
        'en-tr': ['test/newstest2018-entr-src-ts.en.sgm'],
        'tr-en': ['test/newstest2018-tren-src-ts.tr.sgm'],
        'en-zh': ['test/newstest2018-enzh-src-ts.en.sgm'],
        'zh-en': ['test/newstest2018-zhen-src-ts.zh.sgm'],
    },
    'wmt18/dev': {
        'data': ['http://data.statmt.org/wmt18/translation-task/dev.tgz'],
        'md5': ['486f391da54a7a3247f02ebd25996f24'],
        'description': 'Development data (Estonian<>English).',
        'et-en': ['dev/newsdev2018-eten-src.et.sgm', 'dev/newsdev2018-eten-ref.en.sgm'],
        'en-et': ['dev/newsdev2018-enet-src.en.sgm', 'dev/newsdev2018-enet-ref.et.sgm'],
    },
    'wmt17': {
        'data': ['http://data.statmt.org/wmt17/translation-task/test.tgz'],
        'md5': ['86a1724c276004aa25455ae2a04cef26'],
        'description': 'Official evaluation data.',
        'citation': '@InProceedings{bojar-EtAl:2017:WMT1,\n  author    = {Bojar, Ond\\v{r}ej  and  Chatterjee, Rajen  and  Federmann, Christian  and  Graham, Yvette  and  Haddow, Barry  and  Huang, Shujian  and  Huck, Matthias  and  Koehn, Philipp  and  Liu, Qun  and  Logacheva, Varvara  and  Monz, Christof  and  Negri, Matteo  and  Post, Matt  and  Rubino, Raphael  and  Specia, Lucia  and  Turchi, Marco},\n  title     = {Findings of the 2017 Conference on Machine Translation (WMT17)},\n  booktitle = {Proceedings of the Second Conference on Machine Translation, Volume 2: Shared Task Papers},\n  month     = {September},\n  year      = {2017},\n  address   = {Copenhagen, Denmark},\n  publisher = {Association for Computational Linguistics},\n  pages     = {169--214},\n  url       = {http://www.aclweb.org/anthology/W17-4717}\n}',
        'cs-en': ['test/newstest2017-csen-src.cs.sgm', 'test/newstest2017-csen-ref.en.sgm'],
        'de-en': ['test/newstest2017-deen-src.de.sgm', 'test/newstest2017-deen-ref.en.sgm'],
        'en-cs': ['test/newstest2017-encs-src.en.sgm', 'test/newstest2017-encs-ref.cs.sgm'],
        'en-de': ['test/newstest2017-ende-src.en.sgm', 'test/newstest2017-ende-ref.de.sgm'],
        'en-fi': ['test/newstest2017-enfi-src.en.sgm', 'test/newstest2017-enfi-ref.fi.sgm'],
        'en-lv': ['test/newstest2017-enlv-src.en.sgm', 'test/newstest2017-enlv-ref.lv.sgm'],
        'en-ru': ['test/newstest2017-enru-src.en.sgm', 'test/newstest2017-enru-ref.ru.sgm'],
        'en-tr': ['test/newstest2017-entr-src.en.sgm', 'test/newstest2017-entr-ref.tr.sgm'],
        'en-zh': ['test/newstest2017-enzh-src.en.sgm', 'test/newstest2017-enzh-ref.zh.sgm'],
        'fi-en': ['test/newstest2017-fien-src.fi.sgm', 'test/newstest2017-fien-ref.en.sgm'],
        'lv-en': ['test/newstest2017-lven-src.lv.sgm', 'test/newstest2017-lven-ref.en.sgm'],
        'ru-en': ['test/newstest2017-ruen-src.ru.sgm', 'test/newstest2017-ruen-ref.en.sgm'],
        'tr-en': ['test/newstest2017-tren-src.tr.sgm', 'test/newstest2017-tren-ref.en.sgm'],
        'zh-en': ['test/newstest2017-zhen-src.zh.sgm', 'test/newstest2017-zhen-ref.en.sgm'],
    },
    'wmt17/B': {
        'data': ['http://data.statmt.org/wmt17/translation-task/test.tgz'],
        'md5': ['86a1724c276004aa25455ae2a04cef26'],
        'description': 'Additional reference for EN-FI and FI-EN.',
        'en-fi': ['test/newstestB2017-enfi-src.en.sgm', 'test/newstestB2017-enfi-ref.fi.sgm'],
    },
    'wmt17/tworefs': {
        'data': ['http://data.statmt.org/wmt17/translation-task/test.tgz'],
        'md5': ['86a1724c276004aa25455ae2a04cef26'],
        'description': 'Systems with two references.',
        'en-fi': ['test/newstest2017-enfi-src.en.sgm', 'test/newstest2017-enfi-ref.fi.sgm', 'test/newstestB2017-enfi-ref.fi.sgm'],
    },
    'wmt17/improved': {
        'data': ['http://data.statmt.org/wmt17/translation-task/test-update-1.tgz'],
        'md5': ['91dbfd5af99bc6891a637a68e04dfd41'],
        'description': 'Improved zh-en and en-zh translations.',
        'en-zh': ['newstest2017-enzh-src.en.sgm', 'newstest2017-enzh-ref.zh.sgm'],
        'zh-en': ['newstest2017-zhen-src.zh.sgm', 'newstest2017-zhen-ref.en.sgm'],
    },
    'wmt17/dev': {
        'data': ['http://data.statmt.org/wmt17/translation-task/dev.tgz'],
        'md5': ['9b1aa63c1cf49dccdd20b962fe313989'],
        'description': 'Development sets released for new languages in 2017.',
        'en-lv': ['dev/newsdev2017-enlv-src.en.sgm', 'dev/newsdev2017-enlv-ref.lv.sgm'],
        'en-zh': ['dev/newsdev2017-enzh-src.en.sgm', 'dev/newsdev2017-enzh-ref.zh.sgm'],
        'lv-en': ['dev/newsdev2017-lven-src.lv.sgm', 'dev/newsdev2017-lven-ref.en.sgm'],
        'zh-en': ['dev/newsdev2017-zhen-src.zh.sgm', 'dev/newsdev2017-zhen-ref.en.sgm'],
    },
    'wmt17/ms': {
        'data': ['https://github.com/MicrosoftTranslator/Translator-HumanParityData/archive/master.zip',
                 'http://data.statmt.org/wmt17/translation-task/test-update-1.tgz'],
        'md5': ['18fdaa7a3c84cf6ef688da1f6a5fa96f', '91dbfd5af99bc6891a637a68e04dfd41'],
        'description': 'Additional Chinese-English references from Microsoft Research.',
        'citation': '@inproceedings{achieving-human-parity-on-automatic-chinese-to-english-news-translation,\n  author = {Hassan Awadalla, Hany and Aue, Anthony and Chen, Chang and Chowdhary, Vishal and Clark, Jonathan and Federmann, Christian and Huang, Xuedong and Junczys-Dowmunt, Marcin and Lewis, Will and Li, Mu and Liu, Shujie and Liu, Tie-Yan and Luo, Renqian and Menezes, Arul and Qin, Tao and Seide, Frank and Tan, Xu and Tian, Fei and Wu, Lijun and Wu, Shuangzhi and Xia, Yingce and Zhang, Dongdong and Zhang, Zhirui and Zhou, Ming},\n  title = {Achieving Human Parity on Automatic Chinese to English News Translation},\n  booktitle = {},\n  year = {2018},\n  month = {March},\n  abstract = {Machine translation has made rapid advances in recent years. Millions of people are using it today in online translation systems and mobile applications in order to communicate across language barriers. The question naturally arises whether such systems can approach or achieve parity with human translations. In this paper, we first address the problem of how to define and accurately measure human parity in translation. We then describe Microsoft’s machine translation system and measure the quality of its translations on the widely used WMT 2017 news translation task from Chinese to English. We find that our latest neural machine translation system has reached a new state-of-the-art, and that the translation quality is at human parity when compared to professional human translations. We also find that it significantly exceeds the quality of crowd-sourced non-professional translations.},\n  publisher = {},\n  url = {https://www.microsoft.com/en-us/research/publication/achieving-human-parity-on-automatic-chinese-to-english-news-translation/},\n  address = {},\n  pages = {},\n  journal = {},\n  volume = {},\n  chapter = {},\n  isbn = {},\n}',
        'zh-en': ['newstest2017-zhen-src.zh.sgm', 'newstest2017-zhen-ref.en.sgm', 'Translator-HumanParityData-master/Translator-HumanParityData/References/Translator-HumanParityData-Reference-HT.txt', 'Translator-HumanParityData-master/Translator-HumanParityData/References/Translator-HumanParityData-Reference-PE.txt'],
    },
    'wmt16': {
        'data': ['http://data.statmt.org/wmt16/translation-task/test.tgz'],
        'md5': ['3d809cd0c2c86adb2c67034d15c4e446'],
        'description': 'Official evaluation data.',
        'citation': '@InProceedings{bojar-EtAl:2016:WMT1,\n  author    = {Bojar, Ond\\v{r}ej  and  Chatterjee, Rajen  and  Federmann, Christian  and  Graham, Yvette  and  Haddow, Barry  and  Huck, Matthias  and  Jimeno Yepes, Antonio  and  Koehn, Philipp  and  Logacheva, Varvara  and  Monz, Christof  and  Negri, Matteo  and  Neveol, Aurelie  and  Neves, Mariana  and  Popel, Martin  and  Post, Matt  and  Rubino, Raphael  and  Scarton, Carolina  and  Specia, Lucia  and  Turchi, Marco  and  Verspoor, Karin  and  Zampieri, Marcos},\n  title     = {Findings of the 2016 Conference on Machine Translation},\n  booktitle = {Proceedings of the First Conference on Machine Translation},\n  month     = {August},\n  year      = {2016},\n  address   = {Berlin, Germany},\n  publisher = {Association for Computational Linguistics},\n  pages     = {131--198},\n  url       = {http://www.aclweb.org/anthology/W/W16/W16-2301}\n}',
        'cs-en': ['test/newstest2016-csen-src.cs.sgm', 'test/newstest2016-csen-ref.en.sgm'],
        'de-en': ['test/newstest2016-deen-src.de.sgm', 'test/newstest2016-deen-ref.en.sgm'],
        'en-cs': ['test/newstest2016-encs-src.en.sgm', 'test/newstest2016-encs-ref.cs.sgm'],
        'en-de': ['test/newstest2016-ende-src.en.sgm', 'test/newstest2016-ende-ref.de.sgm'],
        'en-fi': ['test/newstest2016-enfi-src.en.sgm', 'test/newstest2016-enfi-ref.fi.sgm'],
        'en-ro': ['test/newstest2016-enro-src.en.sgm', 'test/newstest2016-enro-ref.ro.sgm'],
        'en-ru': ['test/newstest2016-enru-src.en.sgm', 'test/newstest2016-enru-ref.ru.sgm'],
        'en-tr': ['test/newstest2016-entr-src.en.sgm', 'test/newstest2016-entr-ref.tr.sgm'],
        'fi-en': ['test/newstest2016-fien-src.fi.sgm', 'test/newstest2016-fien-ref.en.sgm'],
        'ro-en': ['test/newstest2016-roen-src.ro.sgm', 'test/newstest2016-roen-ref.en.sgm'],
        'ru-en': ['test/newstest2016-ruen-src.ru.sgm', 'test/newstest2016-ruen-ref.en.sgm'],
        'tr-en': ['test/newstest2016-tren-src.tr.sgm', 'test/newstest2016-tren-ref.en.sgm'],
    },
    'wmt16/B': {
        'data': ['http://data.statmt.org/wmt16/translation-task/test.tgz'],
        'md5': ['3d809cd0c2c86adb2c67034d15c4e446'],
        'description': 'Additional reference for EN-FI.',
        'en-fi': ['test/newstest2016-enfi-src.en.sgm', 'test/newstestB2016-enfi-ref.fi.sgm'],
    },
    'wmt16/tworefs': {
        'data': ['http://data.statmt.org/wmt16/translation-task/test.tgz'],
        'md5': ['3d809cd0c2c86adb2c67034d15c4e446'],
        'description': 'EN-FI with two references.',
        'en-fi': ['test/newstest2016-enfi-src.en.sgm', 'test/newstest2016-enfi-ref.fi.sgm', 'test/newstestB2016-enfi-ref.fi.sgm'],
    },
    'wmt16/dev': {
        'data': ['http://data.statmt.org/wmt16/translation-task/dev.tgz'],
        'md5': ['4a3dc2760bb077f4308cce96b06e6af6'],
        'description': 'Development sets released for new languages in 2016.',
        'en-ro': ['dev/newsdev2016-enro-src.en.sgm', 'dev/newsdev2016-enro-ref.ro.sgm'],
        'en-tr': ['dev/newsdev2016-entr-src.en.sgm', 'dev/newsdev2016-entr-ref.tr.sgm'],
        'ro-en': ['dev/newsdev2016-roen-src.ro.sgm', 'dev/newsdev2016-roen-ref.en.sgm'],
        'tr-en': ['dev/newsdev2016-tren-src.tr.sgm', 'dev/newsdev2016-tren-ref.en.sgm']
    },
    'wmt15': {
        'data': ['http://statmt.org/wmt15/test.tgz'],
        'md5': ['67e3beca15e69fe3d36de149da0a96df'],
        'description': 'Official evaluation data.',
        'citation': '@InProceedings{bojar-EtAl:2015:WMT,\n  author    = {Bojar, Ond\\v{r}ej  and  Chatterjee, Rajen  and  Federmann, Christian  and  Haddow, Barry  and  Huck, Matthias  and  Hokamp, Chris  and  Koehn, Philipp  and  Logacheva, Varvara  and  Monz, Christof  and  Negri, Matteo  and  Post, Matt  and  Scarton, Carolina  and  Specia, Lucia  and  Turchi, Marco},\n  title     = {Findings of the 2015 Workshop on Statistical Machine Translation},\n  booktitle = {Proceedings of the Tenth Workshop on Statistical Machine Translation},\n  month     = {September},\n  year      = {2015},\n  address   = {Lisbon, Portugal},\n  publisher = {Association for Computational Linguistics},\n  pages     = {1--46},\n  url       = {http://aclweb.org/anthology/W15-3001}\n}',
        'en-fr': ['test/newsdiscusstest2015-enfr-src.en.sgm', 'test/newsdiscusstest2015-enfr-ref.fr.sgm'],
        'fr-en': ['test/newsdiscusstest2015-fren-src.fr.sgm', 'test/newsdiscusstest2015-fren-ref.en.sgm'],
        'cs-en': ['test/newstest2015-csen-src.cs.sgm', 'test/newstest2015-csen-ref.en.sgm'],
        'de-en': ['test/newstest2015-deen-src.de.sgm', 'test/newstest2015-deen-ref.en.sgm'],
        'en-cs': ['test/newstest2015-encs-src.en.sgm', 'test/newstest2015-encs-ref.cs.sgm'],
        'en-de': ['test/newstest2015-ende-src.en.sgm', 'test/newstest2015-ende-ref.de.sgm'],
        'en-fi': ['test/newstest2015-enfi-src.en.sgm', 'test/newstest2015-enfi-ref.fi.sgm'],
        'en-ru': ['test/newstest2015-enru-src.en.sgm', 'test/newstest2015-enru-ref.ru.sgm'],
        'fi-en': ['test/newstest2015-fien-src.fi.sgm', 'test/newstest2015-fien-ref.en.sgm'],
        'ru-en': ['test/newstest2015-ruen-src.ru.sgm', 'test/newstest2015-ruen-ref.en.sgm']
    },
    'wmt14': {
        'data': ['http://statmt.org/wmt14/test-filtered.tgz'],
        'md5': ['84c597844c1542e29c2aff23aaee4310'],
        'description': 'Official evaluation data.',
        'citation': '@InProceedings{bojar-EtAl:2014:W14-33,\n  author    = {Bojar, Ondrej  and  Buck, Christian  and  Federmann, Christian  and  Haddow, Barry  and  Koehn, Philipp  and  Leveling, Johannes  and  Monz, Christof  and  Pecina, Pavel  and  Post, Matt  and  Saint-Amand, Herve  and  Soricut, Radu  and  Specia, Lucia  and  Tamchyna, Ale\\v{s}},\n  title     = {Findings of the 2014 Workshop on Statistical Machine Translation},\n  booktitle = {Proceedings of the Ninth Workshop on Statistical Machine Translation},\n  month     = {June},\n  year      = {2014},\n  address   = {Baltimore, Maryland, USA},\n  publisher = {Association for Computational Linguistics},\n  pages     = {12--58},\n  url       = {http://www.aclweb.org/anthology/W/W14/W14-3302}\n}',
        'cs-en': ['test/newstest2014-csen-src.cs.sgm', 'test/newstest2014-csen-ref.en.sgm'],
        'en-cs': ['test/newstest2014-csen-src.en.sgm', 'test/newstest2014-csen-ref.cs.sgm'],
        'de-en': ['test/newstest2014-deen-src.de.sgm', 'test/newstest2014-deen-ref.en.sgm'],
        'en-de': ['test/newstest2014-deen-src.en.sgm', 'test/newstest2014-deen-ref.de.sgm'],
        'en-fr': ['test/newstest2014-fren-src.en.sgm', 'test/newstest2014-fren-ref.fr.sgm'],
        'fr-en': ['test/newstest2014-fren-src.fr.sgm', 'test/newstest2014-fren-ref.en.sgm'],
        'en-hi': ['test/newstest2014-hien-src.en.sgm', 'test/newstest2014-hien-ref.hi.sgm'],
        'hi-en': ['test/newstest2014-hien-src.hi.sgm', 'test/newstest2014-hien-ref.en.sgm'],
        'en-ru': ['test/newstest2014-ruen-src.en.sgm', 'test/newstest2014-ruen-ref.ru.sgm'],
        'ru-en': ['test/newstest2014-ruen-src.ru.sgm', 'test/newstest2014-ruen-ref.en.sgm']
    },
    'wmt14/full': {
        'data': ['http://statmt.org/wmt14/test-full.tgz'],
        'md5': ['a8cd784e006feb32ac6f3d9ec7eb389a'],
        'description': 'Evaluation data released after official evaluation for further research.',
        'cs-en': ['test-full/newstest2014-csen-src.cs.sgm', 'test-full/newstest2014-csen-ref.en.sgm'],
        'en-cs': ['test-full/newstest2014-csen-src.en.sgm', 'test-full/newstest2014-csen-ref.cs.sgm'],
        'de-en': ['test-full/newstest2014-deen-src.de.sgm', 'test-full/newstest2014-deen-ref.en.sgm'],
        'en-de': ['test-full/newstest2014-deen-src.en.sgm', 'test-full/newstest2014-deen-ref.de.sgm'],
        'en-fr': ['test-full/newstest2014-fren-src.en.sgm', 'test-full/newstest2014-fren-ref.fr.sgm'],
        'fr-en': ['test-full/newstest2014-fren-src.fr.sgm', 'test-full/newstest2014-fren-ref.en.sgm'],
        'en-hi': ['test-full/newstest2014-hien-src.en.sgm', 'test-full/newstest2014-hien-ref.hi.sgm'],
        'hi-en': ['test-full/newstest2014-hien-src.hi.sgm', 'test-full/newstest2014-hien-ref.en.sgm'],
        'en-ru': ['test-full/newstest2014-ruen-src.en.sgm', 'test-full/newstest2014-ruen-ref.ru.sgm'],
        'ru-en': ['test-full/newstest2014-ruen-src.ru.sgm', 'test-full/newstest2014-ruen-ref.en.sgm']
    },
    'wmt13': {
        'data': ['http://statmt.org/wmt13/test.tgz'],
        'md5': ['48eca5d02f637af44e85186847141f67'],
        'description': 'Official evaluation data.',
        'citation': '@InProceedings{bojar-EtAl:2013:WMT,\n  author    = {Bojar, Ond\\v{r}ej  and  Buck, Christian  and  Callison-Burch, Chris  and  Federmann, Christian  and  Haddow, Barry  and  Koehn, Philipp  and  Monz, Christof  and  Post, Matt  and  Soricut, Radu  and  Specia, Lucia},\n  title     = {Findings of the 2013 {Workshop on Statistical Machine Translation}},\n  booktitle = {Proceedings of the Eighth Workshop on Statistical Machine Translation},\n  month     = {August},\n  year      = {2013},\n  address   = {Sofia, Bulgaria},\n  publisher = {Association for Computational Linguistics},\n  pages     = {1--44},\n  url       = {http://www.aclweb.org/anthology/W13-2201}\n}',
        'cs-en': ['test/newstest2013-src.cs.sgm', 'test/newstest2013-src.en.sgm'],
        'en-cs': ['test/newstest2013-src.en.sgm', 'test/newstest2013-src.cs.sgm'],
        'de-en': ['test/newstest2013-src.de.sgm', 'test/newstest2013-src.en.sgm'],
        'en-de': ['test/newstest2013-src.en.sgm', 'test/newstest2013-src.de.sgm'],
        'es-en': ['test/newstest2013-src.es.sgm', 'test/newstest2013-src.en.sgm'],
        'en-es': ['test/newstest2013-src.en.sgm', 'test/newstest2013-src.es.sgm'],
        'fr-en': ['test/newstest2013-src.fr.sgm', 'test/newstest2013-src.en.sgm'],
        'en-fr': ['test/newstest2013-src.en.sgm', 'test/newstest2013-src.fr.sgm'],
        'ru-en': ['test/newstest2013-src.ru.sgm', 'test/newstest2013-src.en.sgm'],
        'en-ru': ['test/newstest2013-src.en.sgm', 'test/newstest2013-src.ru.sgm']
    },
    'wmt12': {
        'data': ['http://statmt.org/wmt12/test.tgz'],
        'md5': ['608232d34ebc4ba2ff70fead45674e47'],
        'description': 'Official evaluation data.',
        'citation': '@InProceedings{callisonburch-EtAl:2012:WMT,\n  author    = {Callison-Burch, Chris  and  Koehn, Philipp  and  Monz, Christof  and  Post, Matt  and  Soricut, Radu  and  Specia, Lucia},\n  title     = {Findings of the 2012 Workshop on Statistical Machine Translation},\n  booktitle = {Proceedings of the Seventh Workshop on Statistical Machine Translation},\n  month     = {June},\n  year      = {2012},\n  address   = {Montr{\'e}al, Canada},\n  publisher = {Association for Computational Linguistics},\n  pages     = {10--51},\n  url       = {http://www.aclweb.org/anthology/W12-3102}\n}',
        'cs-en': ['test/newstest2012-src.cs.sgm', 'test/newstest2012-src.en.sgm'],
        'en-cs': ['test/newstest2012-src.en.sgm', 'test/newstest2012-src.cs.sgm'],
        'de-en': ['test/newstest2012-src.de.sgm', 'test/newstest2012-src.en.sgm'],
        'en-de': ['test/newstest2012-src.en.sgm', 'test/newstest2012-src.de.sgm'],
        'es-en': ['test/newstest2012-src.es.sgm', 'test/newstest2012-src.en.sgm'],
        'en-es': ['test/newstest2012-src.en.sgm', 'test/newstest2012-src.es.sgm'],
        'fr-en': ['test/newstest2012-src.fr.sgm', 'test/newstest2012-src.en.sgm'],
        'en-fr': ['test/newstest2012-src.en.sgm', 'test/newstest2012-src.fr.sgm']
    },
    'wmt11': {
        'data': ['http://statmt.org/wmt11/test.tgz'],
        'md5': ['b0c9680adf32d394aefc2b24e3a5937e'],
        'description': 'Official evaluation data.',
        'citation': '@InProceedings{callisonburch-EtAl:2011:WMT,\n  author    = {Callison-Burch, Chris  and  Koehn, Philipp  and  Monz, Christof  and  Zaidan, Omar},\n  title     = {Findings of the 2011 Workshop on Statistical Machine Translation},\n  booktitle = {Proceedings of the Sixth Workshop on Statistical Machine Translation},\n  month     = {July},\n  year      = {2011},\n  address   = {Edinburgh, Scotland},\n  publisher = {Association for Computational Linguistics},\n  pages     = {22--64},\n  url       = {http://www.aclweb.org/anthology/W11-2103}\n}',
        'cs-en': ['newstest2011-src.cs.sgm', 'newstest2011-src.en.sgm'],
        'en-cs': ['newstest2011-src.en.sgm', 'newstest2011-src.cs.sgm'],
        'de-en': ['newstest2011-src.de.sgm', 'newstest2011-src.en.sgm'],
        'en-de': ['newstest2011-src.en.sgm', 'newstest2011-src.de.sgm'],
        'fr-en': ['newstest2011-src.fr.sgm', 'newstest2011-src.en.sgm'],
        'en-fr': ['newstest2011-src.en.sgm', 'newstest2011-src.fr.sgm'],
        'es-en': ['newstest2011-src.es.sgm', 'newstest2011-src.en.sgm'],
        'en-es': ['newstest2011-src.en.sgm', 'newstest2011-src.es.sgm']
    },
    'wmt10': {
        'data': ['http://statmt.org/wmt10/test.tgz'],
        'md5': ['491cb885a355da5a23ea66e7b3024d5c'],
        'description': 'Official evaluation data.',
        'citation': '@InProceedings{callisonburch-EtAl:2010:WMT,\n  author    = {Callison-Burch, Chris  and  Koehn, Philipp  and  Monz, Christof  and  Peterson, Kay  and  Przybocki, Mark  and  Zaidan, Omar},\n  title     = {Findings of the 2010 Joint Workshop on Statistical Machine Translation and Metrics for Machine Translation},\n  booktitle = {Proceedings of the Joint Fifth Workshop on Statistical Machine Translation and MetricsMATR},\n  month     = {July},\n  year      = {2010},\n  address   = {Uppsala, Sweden},\n  publisher = {Association for Computational Linguistics},\n  pages     = {17--53},\n  note      = {Revised August 2010},\n  url       = {http://www.aclweb.org/anthology/W10-1703}\n}',
        'cs-en': ['test/newstest2010-src.cz.sgm', 'test/newstest2010-src.en.sgm'],
        'en-cs': ['test/newstest2010-src.en.sgm', 'test/newstest2010-src.cz.sgm'],
        'de-en': ['test/newstest2010-src.de.sgm', 'test/newstest2010-src.en.sgm'],
        'en-de': ['test/newstest2010-src.en.sgm', 'test/newstest2010-src.de.sgm'],
        'es-en': ['test/newstest2010-src.es.sgm', 'test/newstest2010-src.en.sgm'],
        'en-es': ['test/newstest2010-src.en.sgm', 'test/newstest2010-src.es.sgm'],
        'fr-en': ['test/newstest2010-src.fr.sgm', 'test/newstest2010-src.en.sgm'],
        'en-fr': ['test/newstest2010-src.en.sgm', 'test/newstest2010-src.fr.sgm']
    },
    'wmt09': {
        'data': ['http://statmt.org/wmt09/test.tgz'],
        'md5': ['da227abfbd7b666ec175b742a0d27b37'],
        'description': 'Official evaluation data.',
        'citation': '@InProceedings{callisonburch-EtAl:2009:WMT-09,\n  author    = {Callison-Burch, Chris  and  Koehn, Philipp  and  Monz, Christof  and  Schroeder, Josh},\n  title     = {Findings of the 2009 {W}orkshop on {S}tatistical {M}achine {T}ranslation},\n  booktitle = {Proceedings of the Fourth Workshop on Statistical Machine Translation},\n  month     = {March},\n  year      = {2009},\n  address   = {Athens, Greece},\n  publisher = {Association for Computational Linguistics},\n  pages     = {1--28},\n  url       = {http://www.aclweb.org/anthology/W/W09/W09-0401}\n}',
        'cs-en': ['test/newstest2009-src.cz.sgm', 'test/newstest2009-src.en.sgm'],
        'en-cs': ['test/newstest2009-src.en.sgm', 'test/newstest2009-src.cz.sgm'],
        'de-en': ['test/newstest2009-src.de.sgm', 'test/newstest2009-src.en.sgm'],
        'en-de': ['test/newstest2009-src.en.sgm', 'test/newstest2009-src.de.sgm'],
        'es-en': ['test/newstest2009-src.es.sgm', 'test/newstest2009-src.en.sgm'],
        'en-es': ['test/newstest2009-src.en.sgm', 'test/newstest2009-src.es.sgm'],
        'fr-en': ['test/newstest2009-src.fr.sgm', 'test/newstest2009-src.en.sgm'],
        'en-fr': ['test/newstest2009-src.en.sgm', 'test/newstest2009-src.fr.sgm'],
        'hu-en': ['test/newstest2009-src.hu.sgm', 'test/newstest2009-src.en.sgm'],
        'en-hu': ['test/newstest2009-src.en.sgm', 'test/newstest2009-src.hu.sgm'],
        'it-en': ['test/newstest2009-src.it.sgm', 'test/newstest2009-src.en.sgm'],
        'en-it': ['test/newstest2009-src.en.sgm', 'test/newstest2009-src.it.sgm']
    },
    'wmt08': {
        'data': ['http://statmt.org/wmt08/test.tgz'],
        'md5': ['0582e4e894a3342044059c894e1aea3d'],
        'description': 'Official evaluation data.',
        'citation': '@InProceedings{callisonburch-EtAl:2008:WMT,\n  author    = {Callison-Burch, Chris  and  Fordyce, Cameron  and  Koehn, Philipp  and  Monz, Christof  and  Schroeder, Josh},\n  title     = {Further Meta-Evaluation of Machine Translation},\n  booktitle = {Proceedings of the Third Workshop on Statistical Machine Translation},\n  month     = {June},\n  year      = {2008},\n  address   = {Columbus, Ohio},\n  publisher = {Association for Computational Linguistics},\n  pages     = {70--106},\n  url       = {http://www.aclweb.org/anthology/W/W08/W08-0309}\n}',
        'cs-en': ['test/newstest2008-src.cz.sgm', 'test/newstest2008-src.en.sgm'],
        'en-cs': ['test/newstest2008-src.en.sgm', 'test/newstest2008-src.cz.sgm'],
        'de-en': ['test/newstest2008-src.de.sgm', 'test/newstest2008-src.en.sgm'],
        'en-de': ['test/newstest2008-src.en.sgm', 'test/newstest2008-src.de.sgm'],
        'es-en': ['test/newstest2008-src.es.sgm', 'test/newstest2008-src.en.sgm'],
        'en-es': ['test/newstest2008-src.en.sgm', 'test/newstest2008-src.es.sgm'],
        'fr-en': ['test/newstest2008-src.fr.sgm', 'test/newstest2008-src.en.sgm'],
        'en-fr': ['test/newstest2008-src.en.sgm', 'test/newstest2008-src.fr.sgm'],
        'hu-en': ['test/newstest2008-src.hu.sgm', 'test/newstest2008-src.en.sgm'],
        'en-hu': ['test/newstest2008-src.en.sgm', 'test/newstest2008-src.hu.sgm']
    },
    'wmt08/nc': {
        'data': ['http://statmt.org/wmt08/test.tgz'],
        'md5': ['0582e4e894a3342044059c894e1aea3d'],
        'description': 'Official evaluation data (news commentary).',
        'cs-en': ['test/nc-test2008-src.cz.sgm', 'test/nc-test2008-src.en.sgm'],
        'en-cs': ['test/nc-test2008-src.en.sgm', 'test/nc-test2008-src.cz.sgm']
    },
    'wmt08/europarl': {
        'data': ['http://statmt.org/wmt08/test.tgz'],
        'md5': ['0582e4e894a3342044059c894e1aea3d'],
        'description': 'Official evaluation data (Europarl).',
        'de-en': ['test/test2008-src.de.sgm', 'test/test2008-src.en.sgm'],
        'en-de': ['test/test2008-src.en.sgm', 'test/test2008-src.de.sgm'],
        'es-en': ['test/test2008-src.es.sgm', 'test/test2008-src.en.sgm'],
        'en-es': ['test/test2008-src.en.sgm', 'test/test2008-src.es.sgm'],
        'fr-en': ['test/test2008-src.fr.sgm', 'test/test2008-src.en.sgm'],
        'en-fr': ['test/test2008-src.en.sgm', 'test/test2008-src.fr.sgm']
    },
    'iwslt17': {
        'data': ['https://wit3.fbk.eu/archive/2017-01-ted-test/texts/en/fr/en-fr.tgz',
                 'https://wit3.fbk.eu/archive/2017-01-ted-test/texts/fr/en/fr-en.tgz',
                 'https://wit3.fbk.eu/archive/2017-01-ted-test/texts/en/de/en-de.tgz',
                 'https://wit3.fbk.eu/archive/2017-01-ted-test/texts/de/en/de-en.tgz',
                 'https://wit3.fbk.eu/archive/2017-01-ted-test/texts/en/ar/en-ar.tgz',
                 'https://wit3.fbk.eu/archive/2017-01-ted-test/texts/ar/en/ar-en.tgz',
                 'https://wit3.fbk.eu/archive/2017-01-ted-test/texts/en/ja/en-ja.tgz',
                 'https://wit3.fbk.eu/archive/2017-01-ted-test/texts/ja/en/ja-en.tgz',
                 'https://wit3.fbk.eu/archive/2017-01-ted-test/texts/en/ko/en-ko.tgz',
                 'https://wit3.fbk.eu/archive/2017-01-ted-test/texts/ko/en/ko-en.tgz',
                 'https://wit3.fbk.eu/archive/2017-01-ted-test/texts/en/zh/en-zh.tgz',
                 'https://wit3.fbk.eu/archive/2017-01-ted-test/texts/zh/en/zh-en.tgz'],
        'md5': ["1849bcc3b006dc0642a8843b11aa7192",
                "79bf7a2ef02d226875f55fb076e7e473",
                "b68e7097b179491f6c466ef41ad72b9b",
                "e3f5b2a075a2da1a395c8b60bf1e9be1",
                "ecdc6bc4ab4c8984e919444f3c05183a",
                "4b5141d14b98706c081371e2f8afe0ca",
                "d957ee79de1f33c89077d37c5a2c5b06",
                "c213e8bb918ebf843543fe9fd2e33db2",
                "59f6a81c707378176e9ad8bb8d811f5f",
                "7e580af973bb389ec1d1378a1850742f",
                "975a858783a0ebec8c57d83ddd5bd381",
                "cc51d9b7fe1ff2af858c6a0dd80b8815"],
        'description': 'Official evaluation data for IWSLT.',
        'citation': '@InProceedings{iwslt2017,\n  author    = {Cettolo, Mauro and Federico, Marcello and Bentivogli, Luisa and Niehues, Jan and Stüker, Sebastian and Sudoh, Katsuitho and Yoshino, Koichiro and Federmann, Christian},\n  title     = {Overview of the IWSLT 2017 Evaluation Campaign},\n  booktitle = {14th International Workshop on Spoken Language Translation},\n  month     = {December},\n  year      = {2017},\n  address   = {Tokyo, Japan},\n  pages     = {2--14},\n  url       = {http://workshop2017.iwslt.org/downloads/iwslt2017_proceeding_v2.pdf}\n}',
        'en-fr': ['en-fr/IWSLT17.TED.tst2017.en-fr.en.xml', 'fr-en/IWSLT17.TED.tst2017.fr-en.fr.xml'],
        'fr-en': ['fr-en/IWSLT17.TED.tst2017.fr-en.fr.xml', 'en-fr/IWSLT17.TED.tst2017.en-fr.en.xml'],
        'en-de': ['en-de/IWSLT17.TED.tst2017.en-de.en.xml', 'de-en/IWSLT17.TED.tst2017.de-en.de.xml'],
        'de-en': ['de-en/IWSLT17.TED.tst2017.de-en.de.xml', 'en-de/IWSLT17.TED.tst2017.en-de.en.xml'],
        'en-zh': ['en-zh/IWSLT17.TED.tst2017.en-zh.en.xml', 'zh-en/IWSLT17.TED.tst2017.zh-en.zh.xml'],
        'zh-en': ['zh-en/IWSLT17.TED.tst2017.zh-en.zh.xml', 'en-zh/IWSLT17.TED.tst2017.en-zh.en.xml'],
        },
    'iwslt17/tst2016': {
        'data': ['https://wit3.fbk.eu/archive/2017-01-ted-test/texts/en/fr/en-fr.tgz',
                 'https://wit3.fbk.eu/archive/2017-01-ted-test/texts/fr/en/fr-en.tgz',
                 'https://wit3.fbk.eu/archive/2017-01-ted-test/texts/en/de/en-de.tgz',
                 'https://wit3.fbk.eu/archive/2017-01-ted-test/texts/de/en/de-en.tgz',
                 'https://wit3.fbk.eu/archive/2017-01-ted-test/texts/en/zh/en-zh.tgz',
                 'https://wit3.fbk.eu/archive/2017-01-ted-test/texts/zh/en/zh-en.tgz'],
        "md5": ["1849bcc3b006dc0642a8843b11aa7192",
                "79bf7a2ef02d226875f55fb076e7e473",
                "b68e7097b179491f6c466ef41ad72b9b",
                "e3f5b2a075a2da1a395c8b60bf1e9be1",
                "975a858783a0ebec8c57d83ddd5bd381",
                "cc51d9b7fe1ff2af858c6a0dd80b8815"],
        'description': 'Development data for IWSLT 2017.',
        'en-fr': ['en-fr/IWSLT17.TED.tst2016.en-fr.en.xml', 'fr-en/IWSLT17.TED.tst2016.fr-en.fr.xml'],
        'fr-en': ['fr-en/IWSLT17.TED.tst2016.fr-en.fr.xml', 'en-fr/IWSLT17.TED.tst2016.en-fr.en.xml'],
        'en-de': ['en-de/IWSLT17.TED.tst2016.en-de.en.xml', 'de-en/IWSLT17.TED.tst2016.de-en.de.xml'],
        'de-en': ['de-en/IWSLT17.TED.tst2016.de-en.de.xml', 'en-de/IWSLT17.TED.tst2016.en-de.en.xml'],
        'en-zh': ['en-zh/IWSLT17.TED.tst2016.en-zh.en.xml', 'zh-en/IWSLT17.TED.tst2016.zh-en.zh.xml'],
        'zh-en': ['zh-en/IWSLT17.TED.tst2016.zh-en.zh.xml', 'en-zh/IWSLT17.TED.tst2016.en-zh.en.xml'],
    },
    'iwslt17/tst2015': {
        'data': ['https://wit3.fbk.eu/archive/2017-01-trnted/texts/en/de/en-de.tgz',
                 'https://wit3.fbk.eu/archive/2017-01-trnted/texts/de/en/de-en.tgz',
                 'https://wit3.fbk.eu/archive/2017-01-trnted/texts/en/fr/en-fr.tgz',
                 'https://wit3.fbk.eu/archive/2017-01-trnted/texts/fr/en/fr-en.tgz',
                 'https://wit3.fbk.eu/archive/2017-01-trnted/texts/en/zh/en-zh.tgz',
                 'https://wit3.fbk.eu/archive/2017-01-trnted/texts/zh/en/zh-en.tgz'],
        "md5": ["d8a32cfc002a4f12b17429cfa78050e6",
                "ca2b94d694150d4d6c5dc64c200fa589",
                "3cf07ebe305312b12f7f1a4d5f8f8377",
                "19927da9de0f40348cad9c0fc61642ac",
                "575b788dad6c5b9c5cee636f9ac1094a",
                "1c0ae40171d52593df8a6963d3828116"],
        'description': 'Development data for IWSLT 2017.',
        'en-fr': ['en-fr/IWSLT17.TED.tst2015.en-fr.en.xml', 'fr-en/IWSLT17.TED.tst2015.fr-en.fr.xml'],
        'fr-en': ['fr-en/IWSLT17.TED.tst2015.fr-en.fr.xml', 'en-fr/IWSLT17.TED.tst2015.en-fr.en.xml'],
        'en-de': ['en-de/IWSLT17.TED.tst2015.en-de.en.xml', 'de-en/IWSLT17.TED.tst2015.de-en.de.xml'],
        'de-en': ['de-en/IWSLT17.TED.tst2015.de-en.de.xml', 'en-de/IWSLT17.TED.tst2015.en-de.en.xml'],
        'en-zh': ['en-zh/IWSLT17.TED.tst2015.en-zh.en.xml', 'zh-en/IWSLT17.TED.tst2015.zh-en.zh.xml'],
        'zh-en': ['zh-en/IWSLT17.TED.tst2015.zh-en.zh.xml', 'en-zh/IWSLT17.TED.tst2015.en-zh.en.xml'],
    },
    'iwslt17/tst2014': {
        'data': ['https://wit3.fbk.eu/archive/2017-01-trnted/texts/en/de/en-de.tgz',
                 'https://wit3.fbk.eu/archive/2017-01-trnted/texts/de/en/de-en.tgz',
                 'https://wit3.fbk.eu/archive/2017-01-trnted/texts/en/fr/en-fr.tgz',
                 'https://wit3.fbk.eu/archive/2017-01-trnted/texts/fr/en/fr-en.tgz',
                 'https://wit3.fbk.eu/archive/2017-01-trnted/texts/en/zh/en-zh.tgz',
                 'https://wit3.fbk.eu/archive/2017-01-trnted/texts/zh/en/zh-en.tgz'],
        "md5": ["d8a32cfc002a4f12b17429cfa78050e6",
                "ca2b94d694150d4d6c5dc64c200fa589",
                "3cf07ebe305312b12f7f1a4d5f8f8377",
                "19927da9de0f40348cad9c0fc61642ac",
                "575b788dad6c5b9c5cee636f9ac1094a",
                "1c0ae40171d52593df8a6963d3828116"],
        'description': 'Development data for IWSLT 2017.',
        'en-fr': ['en-fr/IWSLT17.TED.tst2014.en-fr.en.xml', 'fr-en/IWSLT17.TED.tst2014.fr-en.fr.xml'],
        'fr-en': ['fr-en/IWSLT17.TED.tst2014.fr-en.fr.xml', 'en-fr/IWSLT17.TED.tst2014.en-fr.en.xml'],
        'en-de': ['en-de/IWSLT17.TED.tst2014.en-de.en.xml', 'de-en/IWSLT17.TED.tst2014.de-en.de.xml'],
        'de-en': ['de-en/IWSLT17.TED.tst2014.de-en.de.xml', 'en-de/IWSLT17.TED.tst2014.en-de.en.xml'],
        'en-zh': ['en-zh/IWSLT17.TED.tst2014.en-zh.en.xml', 'zh-en/IWSLT17.TED.tst2014.zh-en.zh.xml'],
        'zh-en': ['zh-en/IWSLT17.TED.tst2014.zh-en.zh.xml', 'en-zh/IWSLT17.TED.tst2014.en-zh.en.xml'],
    },
    'iwslt17/tst2013': {
        'data': ['https://wit3.fbk.eu/archive/2017-01-trnted/texts/en/de/en-de.tgz',
                 'https://wit3.fbk.eu/archive/2017-01-trnted/texts/de/en/de-en.tgz',
                 'https://wit3.fbk.eu/archive/2017-01-trnted/texts/en/fr/en-fr.tgz',
                 'https://wit3.fbk.eu/archive/2017-01-trnted/texts/fr/en/fr-en.tgz',
                 'https://wit3.fbk.eu/archive/2017-01-trnted/texts/en/zh/en-zh.tgz',
                 'https://wit3.fbk.eu/archive/2017-01-trnted/texts/zh/en/zh-en.tgz'],
        "md5": ["d8a32cfc002a4f12b17429cfa78050e6",
                "ca2b94d694150d4d6c5dc64c200fa589",
                "3cf07ebe305312b12f7f1a4d5f8f8377",
                "19927da9de0f40348cad9c0fc61642ac",
                "575b788dad6c5b9c5cee636f9ac1094a",
                "1c0ae40171d52593df8a6963d3828116"],
        'description': 'Development data for IWSLT 2017.',
        'en-fr': ['en-fr/IWSLT17.TED.tst2013.en-fr.en.xml', 'fr-en/IWSLT17.TED.tst2013.fr-en.fr.xml'],
        'fr-en': ['fr-en/IWSLT17.TED.tst2013.fr-en.fr.xml', 'en-fr/IWSLT17.TED.tst2013.en-fr.en.xml'],
        'en-de': ['en-de/IWSLT17.TED.tst2013.en-de.en.xml', 'de-en/IWSLT17.TED.tst2013.de-en.de.xml'],
        'de-en': ['de-en/IWSLT17.TED.tst2013.de-en.de.xml', 'en-de/IWSLT17.TED.tst2013.en-de.en.xml'],
        'en-zh': ['en-zh/IWSLT17.TED.tst2013.en-zh.en.xml', 'zh-en/IWSLT17.TED.tst2013.zh-en.zh.xml'],
        'zh-en': ['zh-en/IWSLT17.TED.tst2013.zh-en.zh.xml', 'en-zh/IWSLT17.TED.tst2013.en-zh.en.xml'],
    },
    'iwslt17/tst2012': {
        'data': ['https://wit3.fbk.eu/archive/2017-01-trnted/texts/en/de/en-de.tgz',
                 'https://wit3.fbk.eu/archive/2017-01-trnted/texts/de/en/de-en.tgz',
                 'https://wit3.fbk.eu/archive/2017-01-trnted/texts/en/fr/en-fr.tgz',
                 'https://wit3.fbk.eu/archive/2017-01-trnted/texts/fr/en/fr-en.tgz',
                 'https://wit3.fbk.eu/archive/2017-01-trnted/texts/en/zh/en-zh.tgz',
                 'https://wit3.fbk.eu/archive/2017-01-trnted/texts/zh/en/zh-en.tgz'],
        "md5": ["d8a32cfc002a4f12b17429cfa78050e6",
                "ca2b94d694150d4d6c5dc64c200fa589",
                "3cf07ebe305312b12f7f1a4d5f8f8377",
                "19927da9de0f40348cad9c0fc61642ac",
                "575b788dad6c5b9c5cee636f9ac1094a",
                "1c0ae40171d52593df8a6963d3828116"],
        'description': 'Development data for IWSLT 2017.',
        'en-fr': ['en-fr/IWSLT17.TED.tst2012.en-fr.en.xml', 'fr-en/IWSLT17.TED.tst2012.fr-en.fr.xml'],
        'fr-en': ['fr-en/IWSLT17.TED.tst2012.fr-en.fr.xml', 'en-fr/IWSLT17.TED.tst2012.en-fr.en.xml'],
        'en-de': ['en-de/IWSLT17.TED.tst2012.en-de.en.xml', 'de-en/IWSLT17.TED.tst2012.de-en.de.xml'],
        'de-en': ['de-en/IWSLT17.TED.tst2012.de-en.de.xml', 'en-de/IWSLT17.TED.tst2012.en-de.en.xml'],
        'en-zh': ['en-zh/IWSLT17.TED.tst2012.en-zh.en.xml', 'zh-en/IWSLT17.TED.tst2012.zh-en.zh.xml'],
        'zh-en': ['zh-en/IWSLT17.TED.tst2012.zh-en.zh.xml', 'en-zh/IWSLT17.TED.tst2012.en-zh.en.xml'],
    },
    'iwslt17/tst2011': {
        'data': ['https://wit3.fbk.eu/archive/2017-01-trnted/texts/en/de/en-de.tgz',
                 'https://wit3.fbk.eu/archive/2017-01-trnted/texts/de/en/de-en.tgz',
                 'https://wit3.fbk.eu/archive/2017-01-trnted/texts/en/fr/en-fr.tgz',
                 'https://wit3.fbk.eu/archive/2017-01-trnted/texts/fr/en/fr-en.tgz',
                 'https://wit3.fbk.eu/archive/2017-01-trnted/texts/en/zh/en-zh.tgz',
                 'https://wit3.fbk.eu/archive/2017-01-trnted/texts/zh/en/zh-en.tgz'],
        "md5": ["d8a32cfc002a4f12b17429cfa78050e6",
                "ca2b94d694150d4d6c5dc64c200fa589",
                "3cf07ebe305312b12f7f1a4d5f8f8377",
                "19927da9de0f40348cad9c0fc61642ac",
                "575b788dad6c5b9c5cee636f9ac1094a",
                "1c0ae40171d52593df8a6963d3828116"],
        'description': 'Development data for IWSLT 2017.',
        'en-fr': ['en-fr/IWSLT17.TED.tst2011.en-fr.en.xml', 'fr-en/IWSLT17.TED.tst2011.fr-en.fr.xml'],
        'fr-en': ['fr-en/IWSLT17.TED.tst2011.fr-en.fr.xml', 'en-fr/IWSLT17.TED.tst2011.en-fr.en.xml'],
        'en-de': ['en-de/IWSLT17.TED.tst2011.en-de.en.xml', 'de-en/IWSLT17.TED.tst2011.de-en.de.xml'],
        'de-en': ['de-en/IWSLT17.TED.tst2011.de-en.de.xml', 'en-de/IWSLT17.TED.tst2011.en-de.en.xml'],
        'en-zh': ['en-zh/IWSLT17.TED.tst2011.en-zh.en.xml', 'zh-en/IWSLT17.TED.tst2011.zh-en.zh.xml'],
        'zh-en': ['zh-en/IWSLT17.TED.tst2011.zh-en.zh.xml', 'en-zh/IWSLT17.TED.tst2011.en-zh.en.xml'],
    },
    'iwslt17/tst2010': {
        'data': ['https://wit3.fbk.eu/archive/2017-01-trnted/texts/en/de/en-de.tgz',
                 'https://wit3.fbk.eu/archive/2017-01-trnted/texts/de/en/de-en.tgz',
                 'https://wit3.fbk.eu/archive/2017-01-trnted/texts/en/fr/en-fr.tgz',
                 'https://wit3.fbk.eu/archive/2017-01-trnted/texts/fr/en/fr-en.tgz',
                 'https://wit3.fbk.eu/archive/2017-01-trnted/texts/en/zh/en-zh.tgz',
                 'https://wit3.fbk.eu/archive/2017-01-trnted/texts/zh/en/zh-en.tgz'],
        "md5": ["d8a32cfc002a4f12b17429cfa78050e6",
                "ca2b94d694150d4d6c5dc64c200fa589",
                "3cf07ebe305312b12f7f1a4d5f8f8377",
                "19927da9de0f40348cad9c0fc61642ac",
                "575b788dad6c5b9c5cee636f9ac1094a",
                "1c0ae40171d52593df8a6963d3828116"],
        'description': 'Development data for IWSLT 2017.',
        'en-fr': ['en-fr/IWSLT17.TED.tst2010.en-fr.en.xml', 'fr-en/IWSLT17.TED.tst2010.fr-en.fr.xml'],
        'fr-en': ['fr-en/IWSLT17.TED.tst2010.fr-en.fr.xml', 'en-fr/IWSLT17.TED.tst2010.en-fr.en.xml'],
        'en-de': ['en-de/IWSLT17.TED.tst2010.en-de.en.xml', 'de-en/IWSLT17.TED.tst2010.de-en.de.xml'],
        'de-en': ['de-en/IWSLT17.TED.tst2010.de-en.de.xml', 'en-de/IWSLT17.TED.tst2010.en-de.en.xml'],
        'en-zh': ['en-zh/IWSLT17.TED.tst2010.en-zh.en.xml', 'zh-en/IWSLT17.TED.tst2010.zh-en.zh.xml'],
        'zh-en': ['zh-en/IWSLT17.TED.tst2010.zh-en.zh.xml', 'en-zh/IWSLT17.TED.tst2010.en-zh.en.xml'],
    },
    'iwslt17/dev2010': {
        'data': ['https://wit3.fbk.eu/archive/2017-01-trnted/texts/en/de/en-de.tgz',
                 'https://wit3.fbk.eu/archive/2017-01-trnted/texts/de/en/de-en.tgz',
                 'https://wit3.fbk.eu/archive/2017-01-trnted/texts/en/fr/en-fr.tgz',
                 'https://wit3.fbk.eu/archive/2017-01-trnted/texts/fr/en/fr-en.tgz',
                 'https://wit3.fbk.eu/archive/2017-01-trnted/texts/en/zh/en-zh.tgz',
                 'https://wit3.fbk.eu/archive/2017-01-trnted/texts/zh/en/zh-en.tgz'],
        "md5": ["d8a32cfc002a4f12b17429cfa78050e6",
                "ca2b94d694150d4d6c5dc64c200fa589",
                "3cf07ebe305312b12f7f1a4d5f8f8377",
                "19927da9de0f40348cad9c0fc61642ac",
                "575b788dad6c5b9c5cee636f9ac1094a",
                "1c0ae40171d52593df8a6963d3828116"],
        'description': 'Development data for IWSLT 2017.',
        'en-fr': ['en-fr/IWSLT17.TED.dev2010.en-fr.en.xml', 'fr-en/IWSLT17.TED.dev2010.fr-en.fr.xml'],
        'fr-en': ['fr-en/IWSLT17.TED.dev2010.fr-en.fr.xml', 'en-fr/IWSLT17.TED.dev2010.en-fr.en.xml'],
        'en-de': ['en-de/IWSLT17.TED.dev2010.en-de.en.xml', 'de-en/IWSLT17.TED.dev2010.de-en.de.xml'],
        'de-en': ['de-en/IWSLT17.TED.dev2010.de-en.de.xml', 'en-de/IWSLT17.TED.dev2010.en-de.en.xml'],
        'en-zh': ['en-zh/IWSLT17.TED.dev2010.en-zh.en.xml', 'zh-en/IWSLT17.TED.dev2010.zh-en.zh.xml'],
        'zh-en': ['zh-en/IWSLT17.TED.dev2010.zh-en.zh.xml', 'en-zh/IWSLT17.TED.dev2010.en-zh.en.xml'],
    },
}


def tokenize_13a(line):
    """
    Tokenizes an input line using a relatively minimal tokenization that is however equivalent to mteval-v13a, used by WMT.

    :param line: a segment to tokenize
    :return: the tokenized line
    """

    norm = line

    # language-independent part:
    norm = norm.replace('<skipped>', '')
    norm = norm.replace('-\n', '')
    norm = norm.replace('\n', ' ')
    norm = norm.replace('&quot;', '"')
    norm = norm.replace('&amp;', '&')
    norm = norm.replace('&lt;', '<')
    norm = norm.replace('&gt;', '>')

    # language-dependent part (assuming Western languages):
    norm = " {} ".format(norm)
    norm = re.sub(r'([\{-\~\[-\` -\&\(-\+\:-\@\/])', ' \\1 ', norm)
    norm = re.sub(r'([^0-9])([\.,])', '\\1 \\2 ', norm)  # tokenize period and comma unless preceded by a digit
    norm = re.sub(r'([\.,])([^0-9])', ' \\1 \\2', norm)  # tokenize period and comma unless followed by a digit
    norm = re.sub(r'([0-9])(-)', '\\1 \\2 ', norm)  # tokenize dash when preceded by a digit
    norm = re.sub(r'\s+', ' ', norm)  # one space only between words
    norm = re.sub(r'^\s+', '', norm)  # no leading space
    norm = re.sub(r'\s+$', '', norm)  # no trailing space

    return norm


class UnicodeRegex:
    """Ad-hoc hack to recognize all punctuation and symbols.

    without depending on https://pypi.python.org/pypi/regex/."""
    def _property_chars(prefix):
        return ''.join(chr(x) for x in range(sys.maxunicode)
                       if unicodedata.category(chr(x)).startswith(prefix))
    punctuation = _property_chars('P')
    nondigit_punct_re = re.compile(r'([^\d])([' + punctuation + r'])')
    punct_nondigit_re = re.compile(r'([' + punctuation + r'])([^\d])')
    symbol_re = re.compile('([' + _property_chars('S') + '])')


def tokenize_v14_international(string):
    r"""Tokenize a string following the official BLEU implementation.

    See https://github.com/moses-smt/mosesdecoder/blob/master/scripts/generic/mteval-v14.pl#L954-L983
    In our case, the input string is expected to be just one line
    and no HTML entities de-escaping is needed.
    So we just tokenize on punctuation and symbols,
    except when a punctuation is preceded and followed by a digit
    (e.g. a comma/dot as a thousand/decimal separator).

    Note that a number (e.g., a year) followed by a dot at the end of sentence is NOT tokenized,
    i.e. the dot stays with the number because `s/(\p{P})(\P{N})/ $1 $2/g`
    does not match this case (unless we add a space after each sentence).
    However, this error is already in the original mteval-v14.pl
    and we want to be consistent with it.
    The error is not present in the non-international version,
    which uses `$norm_text = " $norm_text "` (or `norm = " {} ".format(norm)` in Python).

    :param string: the input string
    :return: a list of tokens
    """
    string = UnicodeRegex.nondigit_punct_re.sub(r'\1 \2 ', string)
    string = UnicodeRegex.punct_nondigit_re.sub(r' \1 \2', string)
    string = UnicodeRegex.symbol_re.sub(r' \1 ', string)
    return string.strip()


def tokenize_zh(sentence):
    """MIT License
    Copyright (c) 2017 - Shujian Huang <huangsj@nju.edu.cn>

    Permission is hereby granted, free of charge, to any person obtaining a copy
    of this software and associated documentation files (the "Software"), to deal
    in the Software without restriction, including without limitation the rights
    to use, copy, modify, merge, publish, distribute, sublicense, and/or sell
    copies of the Software, and to permit persons to whom the Software is
    furnished to do so, subject to the following conditions:

    The above copyright notice and this permission notice shall be included in all
    copies or substantial portions of the Software.

    THE SOFTWARE IS PROVIDED "AS IS", WITHOUT WARRANTY OF ANY KIND, EXPRESS OR
    IMPLIED, INCLUDING BUT NOT LIMITED TO THE WARRANTIES OF MERCHANTABILITY,
    FITNESS FOR A PARTICULAR PURPOSE AND NONINFRINGEMENT. IN NO EVENT SHALL THE
    AUTHORS OR COPYRIGHT HOLDERS BE LIABLE FOR ANY CLAIM, DAMAGES OR OTHER
    LIABILITY, WHETHER IN AN ACTION OF CONTRACT, TORT OR OTHERWISE, ARISING FROM,
    OUT OF OR IN CONNECTION WITH THE SOFTWARE OR THE USE OR OTHER DEALINGS IN THE
    SOFTWARE.

    The tokenization of Chinese text in this script contains two steps: separate each Chinese
    characters (by utf-8 encoding); tokenize the non Chinese part (following the mteval script).
    Author: Shujian Huang huangsj@nju.edu.cn

    :param sentence: input sentence
    :return: tokenized sentence
    """

    def is_chinese_char(uchar):
        """
        :param uchar: input char in unicode
        :return: whether the input char is a Chinese character.
        """
        if uchar >= u'\u3400' and uchar <= u'\u4db5':  # CJK Unified Ideographs Extension A, release 3.0
            return True
        elif uchar >= u'\u4e00' and uchar <= u'\u9fa5':  # CJK Unified Ideographs, release 1.1
            return True
        elif uchar >= u'\u9fa6' and uchar <= u'\u9fbb':  # CJK Unified Ideographs, release 4.1
            return True
        elif uchar >= u'\uf900' and uchar <= u'\ufa2d':  # CJK Compatibility Ideographs, release 1.1
            return True
        elif uchar >= u'\ufa30' and uchar <= u'\ufa6a':  # CJK Compatibility Ideographs, release 3.2
            return True
        elif uchar >= u'\ufa70' and uchar <= u'\ufad9':  # CJK Compatibility Ideographs, release 4.1
            return True
        elif uchar >= u'\u20000' and uchar <= u'\u2a6d6':  # CJK Unified Ideographs Extension B, release 3.1
            return True
        elif uchar >= u'\u2f800' and uchar <= u'\u2fa1d':  # CJK Compatibility Supplement, release 3.1
            return True
        elif uchar >= u'\uff00' and uchar <= u'\uffef':  # Full width ASCII, full width of English punctuation, half width Katakana, half wide half width kana, Korean alphabet
            return True
        elif uchar >= u'\u2e80' and uchar <= u'\u2eff':  # CJK Radicals Supplement
            return True
        elif uchar >= u'\u3000' and uchar <= u'\u303f':  # CJK punctuation mark
            return True
        elif uchar >= u'\u31c0' and uchar <= u'\u31ef':  # CJK stroke
            return True
        elif uchar >= u'\u2f00' and uchar <= u'\u2fdf':  # Kangxi Radicals
            return True
        elif uchar >= u'\u2ff0' and uchar <= u'\u2fff':  # Chinese character structure
            return True
        elif uchar >= u'\u3100' and uchar <= u'\u312f':  # Phonetic symbols
            return True
        elif uchar >= u'\u31a0' and uchar <= u'\u31bf':  # Phonetic symbols (Taiwanese and Hakka expansion)
            return True
        elif uchar >= u'\ufe10' and uchar <= u'\ufe1f':
            return True
        elif uchar >= u'\ufe30' and uchar <= u'\ufe4f':
            return True
        elif uchar >= u'\u2600' and uchar <= u'\u26ff':
            return True
        elif uchar >= u'\u2700' and uchar <= u'\u27bf':
            return True
        elif uchar >= u'\u3200' and uchar <= u'\u32ff':
            return True
        elif uchar >= u'\u3300' and uchar <= u'\u33ff':
            return True

        return False

    sentence = sentence.strip()
    sentence_in_chars = ""
    for char in sentence:
        if is_chinese_char(char):
            sentence_in_chars += " "
            sentence_in_chars += char
            sentence_in_chars += " "
        else:
            sentence_in_chars += char
    sentence = sentence_in_chars

    # TODO: the code above could probably be replaced with the following line:
    # import regex
    # sentence = regex.sub(r'(\p{Han})', r' \1 ', sentence)

    # tokenize punctuation
    sentence = re.sub(r'([\{-\~\[-\` -\&\(-\+\:-\@\/])', r' \1 ', sentence)

    # tokenize period and comma unless preceded by a digit
    sentence = re.sub(r'([^0-9])([\.,])', r'\1 \2 ', sentence)

    # tokenize period and comma unless followed by a digit
    sentence = re.sub(r'([\.,])([^0-9])', r' \1 \2', sentence)

    # tokenize dash when preceded by a digit
    sentence = re.sub(r'([0-9])(-)', r'\1 \2 ', sentence)

    # one space only between words
    sentence = re.sub(r'\s+', r' ', sentence)

    # no leading or trailing spaces
    sentence = sentence.strip()

    return sentence

TOKENIZERS = {
    '13a': tokenize_13a,
    'intl': tokenize_v14_international,
    'zh': tokenize_zh,
    'none': lambda x: x,
}
DEFAULT_TOKENIZER = '13a'


def smart_open(file, mode='rt', encoding='utf-8'):
    """Convenience function for reading compressed or plain text files.
    :param file: The file to read.
    :param encoding: The file encoding.
    """
    if file.endswith('.gz'):
        return gzip.open(file, mode=mode, encoding=encoding, newline="\n")
    return open(file, mode=mode, encoding=encoding, newline="\n")


def my_log(num):
    """
    Floors the log function

    :param num: the number
    :return: log(num) floored to a very low number
    """

    if num == 0.0:
        return -9999999999
    return math.log(num)


def bleu_signature(args, numrefs):
    """
    Builds a signature that uniquely identifies the scoring parameters used.
    :param args: the arguments passed into the script
    :return: the signature
    """

    # Abbreviations for the signature
    abbr = {
        'test': 't',
        'lang': 'l',
        'smooth': 's',
        'case': 'c',
        'tok': 'tok',
        'numrefs': '#',
        'version': 'v'
    }

    signature = {'tok': args.tokenize,
                 'version': VERSION,
                 'smooth': args.smooth,
                 'numrefs': numrefs,
                 'case': 'lc' if args.lc else 'mixed'}

    if args.test_set is not None:
        signature['test'] = args.test_set

    if args.langpair is not None:
        signature['lang'] = args.langpair

    sigstr = '+'.join(['{}.{}'.format(abbr[x] if args.short else x, signature[x]) for x in sorted(signature.keys())])

    return sigstr


def chrf_signature(args, numrefs):
    """
    Builds a signature that uniquely identifies the scoring parameters used.
    :param args: the arguments passed into the script
    :return: the chrF signature
    """

    # Abbreviations for the signature
    abbr = {
        'test': 't',
        'lang': 'l',
        'numchars': 'n',
        'space': 's',
        'case': 'c',
        'numrefs': '#',
        'version': 'v'
    }

    signature = {'tok': args.tokenize,
                 'version': VERSION,
                 'space': args.chrf_whitespace,
                 'numchars': args.chrf_order,
                 'numrefs': numrefs,
                 'case': 'lc' if args.lc else 'mixed'}

    if args.test_set is not None:
        signature['test'] = args.test_set

    if args.langpair is not None:
        signature['lang'] = args.langpair

    sigstr = '+'.join(['{}.{}'.format(abbr[x] if args.short else x, signature[x]) for x in sorted(signature.keys())])

    return sigstr


def extract_ngrams(line, min_order=1, max_order=NGRAM_ORDER) -> Counter:
    """Extracts all the ngrams (1 <= n <= NGRAM_ORDER) from a sequence of tokens.

    :param line: a segment containing a sequence of words
    :param max_order: collect n-grams from 1<=n<=max
    :return: a dictionary containing ngrams and counts
    """

    ngrams = Counter()
    tokens = line.split()
    for n in range(min_order, max_order + 1):
        for i in range(0, len(tokens) - n + 1):
            ngram = ' '.join(tokens[i: i + n])
            ngrams[ngram] += 1

    return ngrams


def extract_char_ngrams(s: str, n: int) -> Counter:
    """
    Yields counts of character n-grams from string s of order n.
    """
    return Counter([s[i:i + n] for i in range(len(s) - n + 1)])


def ref_stats(output, refs):
    ngrams = Counter()
    closest_diff = None
    closest_len = None
    for ref in refs:
        tokens = ref.split()
        reflen = len(tokens)
        diff = abs(len(output.split()) - reflen)
        if closest_diff is None or diff < closest_diff:
            closest_diff = diff
            closest_len = reflen
        elif diff == closest_diff:
            if reflen < closest_len:
                closest_len = reflen

        ngrams_ref = extract_ngrams(ref)
        for ngram in ngrams_ref.keys():
            ngrams[ngram] = max(ngrams[ngram], ngrams_ref[ngram])

    return ngrams, closest_diff, closest_len


def _clean(s):
    """
    Removes trailing and leading spaces and collapses multiple consecutive internal spaces to a single one.

    :param s: The string.
    :return: A cleaned-up string.
    """
    return re.sub(r'\s+', ' ', s.strip())


def process_to_text(rawfile, txtfile, field: int=None):
    """Processes raw files to plain text files.
    :param rawfile: the input file (possibly SGML)
    :param txtfile: the plaintext file
    :param field: For TSV files, which field to extract.
    """

    if not os.path.exists(txtfile) or os.path.getsize(txtfile) == 0:
        logging.info("Processing %s to %s", rawfile, txtfile)
        if rawfile.endswith('.sgm') or rawfile.endswith('.sgml'):
            with smart_open(rawfile) as fin, smart_open(txtfile, 'wt') as fout:
                for line in fin:
                    if line.startswith('<seg '):
                        print(_clean(re.sub(r'<seg.*?>(.*)</seg>.*?', '\\1', line)), file=fout)
        elif rawfile.endswith('.xml'): # IWSLT
            with smart_open(rawfile) as fin, smart_open(txtfile, 'wt') as fout:
                for line in fin:
                    if line.startswith('<seg '):
                        print(_clean(re.sub(r'<seg.*?>(.*)</seg>.*?', '\\1', line)), file=fout)
        elif rawfile.endswith('.txt'): # wmt17/ms
            with smart_open(rawfile) as fin, smart_open(txtfile, 'wt') as fout:
                for line in fin:
                    print(line.rstrip(), file=fout)
        elif rawfile.endswith('.tsv'): # MTNT
            with smart_open(rawfile) as fin, smart_open(txtfile, 'wt') as fout:
                for line in fin:
                    print(line.rstrip().split('\t')[field], file=fout)


def print_test_set(test_set, langpair, side):
    """Prints to STDOUT the specified side of the specified test set
    :param test_set: the test set to print
    :param langpair: the language pair
    :param side: 'src' for source, 'ref' for reference
    """

    files = download_test_set(test_set, langpair)
    if side == 'src':
        files = [files[0]]
    elif side == 'ref':
        files.pop(0)

    streams = [smart_open(file) for file in files]
    for lines in zip(*streams):
        print('\t'.join(map(lambda x: x.rstrip(), lines)))


def download_test_set(test_set, langpair=None):
    """Downloads the specified test to the system location specified by the SACREBLEU environment variable.
    :param test_set: the test set to download
    :param langpair: the language pair (needed for some datasets)
    :return: the set of processed files
    """

    outdir = os.path.join(SACREBLEU_DIR, test_set)
    if not os.path.exists(outdir):
        logging.info('Creating %s', outdir)
        os.makedirs(outdir)

    expected_checksums = DATASETS[test_set].get('md5', [None] * len(DATASETS[test_set]))
    for dataset, expected_md5 in zip(DATASETS[test_set]['data'], expected_checksums):
        tarball = os.path.join(outdir, os.path.basename(dataset))
        rawdir = os.path.join(outdir, 'raw')
        if not os.path.exists(tarball) or os.path.getsize(tarball) == 0:
            logging.info("Downloading %s to %s", dataset, tarball)
            try:
                with urllib.request.urlopen(dataset) as f, open(tarball, 'wb') as out:
                    out.write(f.read())
            except ssl.SSLError:
                logging.warning('An SSL error was encountered in downloading the files. If you\'re on a Mac, '
                            'you may need to run the "Install Certificates.command" file located in the '
                            '"Python 3" folder, often found under /Applications')
                sys.exit(1)

            # Check md5sum
            if expected_md5 is not None:
                md5 = hashlib.md5()
                with open(tarball, 'rb') as infile:
                    for line in infile:
                        md5.update(line)
                if md5.hexdigest() != expected_md5:
                    logging.error('Fatal: MD5 sum of downloaded file was incorrect (got {}, expected {}).'.format(md5.hexdigest(), expected_md5))
                    logging.error('Please manually delete "{}" and rerun the command.'.format(tarball))
                    logging.error('If the problem persists, the tarball may have changed, in which case, please contact the SacreBLEU maintainer.')
                    sys.exit(1)
                else:
                    logging.info('Checksum passed: {}'.format(md5.hexdigest()))

            # Extract the tarball
            logging.info('Extracting %s', tarball)
            if tarball.endswith('.tar.gz') or tarball.endswith('.tgz'):
                import tarfile
                tar = tarfile.open(tarball)
                tar.extractall(path=rawdir)
            elif tarball.endswith('.zip'):
                import zipfile
                zipfile = zipfile.ZipFile(tarball, 'r')
                zipfile.extractall(path=rawdir)
                zipfile.close()

    found = []

    # Process the files into plain text
    languages = DATASETS[test_set].keys() if langpair is None else [langpair]
    for pair in languages:
        if '-' not in pair:
            continue
        src, tgt = pair.split('-')
        rawfile = DATASETS[test_set][pair][0]
        field = None  # used for TSV files
        if rawfile.endswith('.tsv'):
            field, rawfile = rawfile.split(':', maxsplit=1)
            field = int(field)
        rawpath = os.path.join(rawdir, rawfile)
        outpath = os.path.join(outdir, '{}.{}'.format(pair, src))
        process_to_text(rawpath, outpath, field=field)
        found.append(outpath)

        refs = DATASETS[test_set][pair][1:]
        for i, ref in enumerate(refs):
            field = None
            if ref.endswith('.tsv'):
                field, ref = ref.split(':', maxsplit=1)
                field = int(field)
            rawpath = os.path.join(rawdir, ref)
            if len(refs) >= 2:
                outpath = os.path.join(outdir, '{}.{}.{}'.format(pair, tgt, i))
            else:
                outpath = os.path.join(outdir, '{}.{}'.format(pair, tgt))
            process_to_text(rawpath, outpath, field=field)
            found.append(outpath)

    return found


BLEU = namedtuple('BLEU', 'score, counts, totals, precisions, bp, sys_len, ref_len')


def compute_bleu(correct: List[int], 
                 total: List[int], 
                 sys_len: int, 
                 ref_len: int, 
                 smooth_method = 'none', 
                 smooth_value = SMOOTH_VALUE_DEFAULT,
                 use_effective_order = False) -> BLEU:
    """Computes BLEU score from its sufficient statistics. Adds smoothing.

    Smoothing methods (citing "A Systematic Comparison of Smoothing Techniques for Sentence-Level BLEU", 
    Boxing Chen and Colin Cherry, WMT 2014: http://aclweb.org/anthology/W14-3346)

    - exp: NIST smoothing method (Method 3)
    - floor: Method 1
    - add-k: Method 2 (generalizing Lin and Och, 2004)
    - none: do nothing.

    :param correct: List of counts of correct ngrams, 1 <= n <= NGRAM_ORDER
    :param total: List of counts of total ngrams, 1 <= n <= NGRAM_ORDER
    :param sys_len: The cumulative system length
    :param ref_len: The cumulative reference length
    :param smooth: The smoothing method to use
    :param smooth_value: The smoothing value added, if smooth method 'floor' is used
    :param use_effective_order: Use effective order.
    :return: A BLEU object with the score (100-based) and other statistics.
    """

    precisions = [0 for x in range(NGRAM_ORDER)]

    smooth_mteval = 1.
    effective_order = NGRAM_ORDER
    for n in range(NGRAM_ORDER):
        if smooth_method == 'add-k' and n > 1:
            correct[n] += smooth_value
            total[n] += smooth_value
        if total[n] == 0:
            break

        if use_effective_order:
            effective_order = n + 1

        if correct[n] == 0:
            if smooth_method == 'exp':
                smooth_mteval *= 2
                precisions[n] = 100. / (smooth_mteval * total[n])
            elif smooth_method == 'floor':
                precisions[n] = 100. * smooth_value / total[n]
        else:
            precisions[n] = 100. * correct[n] / total[n]

    # If the system guesses no i-grams, 1 <= i <= NGRAM_ORDER, the BLEU score is 0 (technically undefined).
    # This is a problem for sentence-level BLEU or a corpus of short sentences, where systems will get no credit
    # if sentence lengths fall under the NGRAM_ORDER threshold. This fix scales NGRAM_ORDER to the observed
    # maximum order. It is only available through the API and off by default

    brevity_penalty = 1.0
    if sys_len < ref_len:
        brevity_penalty = math.exp(1 - ref_len / sys_len) if sys_len > 0 else 0.0

    bleu = brevity_penalty * math.exp(sum(map(my_log, precisions[:effective_order])) / effective_order)

    return BLEU._make([bleu, correct, total, precisions, brevity_penalty, sys_len, ref_len])


def sentence_bleu(hypothesis: str,
                  reference: str,
                  smooth_value: float = SMOOTH_VALUE_DEFAULT,
                  use_effective_order: bool = True):
    """
    Computes BLEU on a single sentence pair.

    Disclaimer: computing BLEU on the sentence level is not its intended use,
    BLEU is a corpus-level metric.

    :param hypothesis: Hypothesis string.
    :param reference: Reference string.
    :param smooth_value: For 'floor' smoothing, the floor value to use.
    :param use_effective_order: Account for references that are shorter than the largest n-gram.
    :return: Returns a single BLEU score as a float.
    """
    bleu = corpus_bleu(hypothesis, reference,
                       smooth_method='floor',
                       smooth_value=smooth_value,
                       use_effective_order=use_effective_order)
    return bleu.score


def corpus_bleu(sys_stream, 
                ref_streams, 
                smooth_method='exp', 
                smooth_value=SMOOTH_VALUE_DEFAULT, 
                force=False, 
                lowercase=False,
                tokenize=DEFAULT_TOKENIZER, 
                use_effective_order=False) -> BLEU:
    """Produces BLEU scores along with its sufficient statistics from a source against one or more references.

    :param sys_stream: The system stream (a sequence of segments)
    :param ref_streams: A list of one or more reference streams (each a sequence of segments)
    :param smooth: The smoothing method to use
    :param smooth_value: For 'floor' smoothing, the floor to use
    :param force: Ignore data that looks already tokenized
    :param lowercase: Lowercase the data
    :param tokenize: The tokenizer to use
    :return: a BLEU object containing everything you'd want
    """

    # Add some robustness to the input arguments
    if isinstance(sys_stream, str):
        sys_stream = [sys_stream]
    if isinstance(ref_streams, str):
        ref_streams = [[ref_streams]]

    sys_len = 0
    ref_len = 0

    correct = [0 for n in range(NGRAM_ORDER)]
    total = [0 for n in range(NGRAM_ORDER)]

    # look for already-tokenized sentences
    tokenized_count = 0

    fhs = [sys_stream] + ref_streams
    for lines in zip_longest(*fhs):
        if None in lines:
            raise EOFError("Source and reference streams have different lengths!")

        if lowercase:
            lines = [x.lower() for x in lines]

        if not (force or tokenize == 'none') and lines[0].rstrip().endswith(' .'):
            tokenized_count += 1

            if tokenized_count == 100:
                logging.warning('That\'s 100 lines that end in a tokenized period (\'.\')')
                logging.warning('It looks like you forgot to detokenize your test data, which may hurt your score.')
                logging.warning('If you insist your data is detokenized, or don\'t care, you can suppress this message with \'--force\'.')

        output, *refs = [TOKENIZERS[tokenize](x.rstrip()) for x in lines]

        ref_ngrams, closest_diff, closest_len = ref_stats(output, refs)

        sys_len += len(output.split())
        ref_len += closest_len

        sys_ngrams = extract_ngrams(output)
        for ngram in sys_ngrams.keys():
            n = len(ngram.split())
            correct[n-1] += min(sys_ngrams[ngram], ref_ngrams.get(ngram, 0))
            total[n-1] += sys_ngrams[ngram]

    return compute_bleu(correct, total, sys_len, ref_len, smooth_method=smooth_method, smooth_value=smooth_value, use_effective_order=use_effective_order)


def raw_corpus_bleu(sys_stream, 
                    ref_streams, 
                    smooth_value=SMOOTH_VALUE_DEFAULT) -> BLEU:
    """Convenience function that wraps corpus_bleu().
    This is convenient if you're using sacrebleu as a library, say for scoring on dev.
    It uses no tokenization and 'floor' smoothing, with the floor default to 0 (no smoothing).

    :param sys_stream: the system stream (a sequence of segments)
    :param ref_streams: a list of one or more reference streams (each a sequence of segments)
    """
    return corpus_bleu(sys_stream, ref_streams, smooth_method='floor', smooth_value=smooth_value, force=True, tokenize='none', use_effective_order=True)


def delete_whitespace(text: str) -> str:
    """
    Removes whitespaces from text.
    """
    return re.sub(r'\s+', '', text).strip()


def get_sentence_statistics(hypothesis: str,
                            reference: str,
                            order: int = CHRF_ORDER,
                            remove_whitespace: bool = True) -> List[float]:
    hypothesis = delete_whitespace(hypothesis) if remove_whitespace else hypothesis
    reference = delete_whitespace(reference) if remove_whitespace else reference
    statistics = [0] * (order * 3)
    for i in range(order):
        n = i + 1
        hypothesis_ngrams = extract_char_ngrams(hypothesis, n)
        reference_ngrams = extract_char_ngrams(reference, n)
        common_ngrams = hypothesis_ngrams & reference_ngrams
        statistics[3 * i + 0] = sum(hypothesis_ngrams.values())
        statistics[3 * i + 1] = sum(reference_ngrams.values())
        statistics[3 * i + 2] = sum(common_ngrams.values())
    return statistics


def get_corpus_statistics(hypotheses: Iterable[str],
                          references: Iterable[str],
                          order: int = CHRF_ORDER,
                          remove_whitespace: bool = True) -> List[float]:
    corpus_statistics = [0] * (order * 3)
    for hypothesis, reference in zip(hypotheses, references):
        statistics = get_sentence_statistics(hypothesis, reference, order=order, remove_whitespace=remove_whitespace)
        for i in range(len(statistics)):
            corpus_statistics[i] += statistics[i]
    return corpus_statistics


def _avg_precision_and_recall(statistics: List[float], order: int) -> Tuple[float, float]:
    avg_precision = 0.0
    avg_recall = 0.0
    effective_order = 0
    for i in range(order):
        hypotheses_ngrams = statistics[3 * i + 0]
        references_ngrams = statistics[3 * i + 1]
        common_ngrams = statistics[3 * i + 2]
        if hypotheses_ngrams > 0 and references_ngrams > 0:
            avg_precision += common_ngrams / hypotheses_ngrams
            avg_recall += common_ngrams / references_ngrams
            effective_order += 1
    if effective_order == 0:
        return 0.0, 0.0
    avg_precision /= effective_order
    avg_recall /= effective_order
    return avg_precision, avg_recall


def _chrf(avg_precision, avg_recall, beta: int = CHRF_BETA) -> float:
    if avg_precision + avg_recall == 0:
        return 0.0
    beta_square = beta ** 2
    score = (1 + beta_square) * (avg_precision * avg_recall) / ((beta_square * avg_precision) + avg_recall)
    return score


def corpus_chrf(hypotheses: Iterable[str],
                references: Iterable[str],
                order: int = CHRF_ORDER,
                beta: float = CHRF_BETA,
                remove_whitespace: bool = True) -> float:
    """
    Computes Chrf on a corpus.

    :param hypotheses: Stream of hypotheses.
    :param references: Stream of references
    :param order: Maximum n-gram order.
    :param remove_whitespace: Whether to delete all whitespace from hypothesis and reference strings.
    :param beta: Defines importance of recall w.r.t precision. If beta=1, same importance.
    :return: Chrf score.
    """
    corpus_statistics = get_corpus_statistics(hypotheses, references, order=order, remove_whitespace=remove_whitespace)
    avg_precision, avg_recall = _avg_precision_and_recall(corpus_statistics, order)
    return _chrf(avg_precision, avg_recall, beta=beta)


def sentence_chrf(hypothesis: str,
                  reference: str,
                  order: int = CHRF_ORDER,
                  beta: float = CHRF_BETA,
                  remove_whitespace: bool = True) -> float:
    """
    Computes ChrF on a single sentence pair.

    :param hypothesis: Hypothesis string.
    :param reference: Reference string.
    :param order: Maximum n-gram order.
    :param remove_whitespace: Whether to delete whitespaces from hypothesis and reference strings.
    :param beta: Defines importance of recall w.r.t precision. If beta=1, same importance.
    :return: Chrf score.
    """
    statistics = get_sentence_statistics(hypothesis, reference, order=order, remove_whitespace=remove_whitespace)
    avg_precision, avg_recall = _avg_precision_and_recall(statistics, order)
    return _chrf(avg_precision, avg_recall, beta=beta)


def main():
    arg_parser = argparse.ArgumentParser(description='sacreBLEU: Hassle-free computation of shareable BLEU scores.'
                                         'Quick usage: score your detokenized output against WMT\'14 EN-DE:'
                                         '    cat output.detok.de | ./sacreBLEU -t wmt14 -l en-de')
    arg_parser.add_argument('--test-set', '-t', type=str, default=None,
                            choices=DATASETS.keys(),
                            help='the test set to use')
    arg_parser.add_argument('-lc', action='store_true', default=False,
                            help='use case-insensitive BLEU (default: actual case)')
    arg_parser.add_argument('--smooth', '-s', choices=['exp', 'floor', 'add-n', 'none'], default='exp',
                            help='smoothing method: exponential decay (default), floor (increment zero counts), add-k (increment num/denom by k for n>1), or none')
    arg_parser.add_argument('--smooth-value', '-sv', type=float, default=SMOOTH_VALUE_DEFAULT,
                            help='The value to pass to the smoothing technique, when relevant. Default: %(default)s.')
    arg_parser.add_argument('--tokenize', '-tok', choices=TOKENIZERS.keys(), default=None,
                            help='tokenization method to use')
    arg_parser.add_argument('--language-pair', '-l', dest='langpair', default=None,
                            help='source-target language pair (2-char ISO639-1 codes)')
    arg_parser.add_argument('--download', type=str, default=None,
                            help='download a test set and quit')
    arg_parser.add_argument('--echo', choices=['src', 'ref', 'both'], type=str, default=None,
                            help='output the source (src), reference (ref), or both (both, pasted) to STDOUT and quit')
    arg_parser.add_argument('--input', '-i', type=str, default='-',
                            help='Read input from a file instead of STDIN')
    arg_parser.add_argument('refs', nargs='*', default=[],
                            help='optional list of references (for backwards-compatibility with older scripts)')
    arg_parser.add_argument('--metrics', '-m', choices=['bleu', 'chrf'], nargs='+', default=['bleu'],
                            help='metrics to compute (default: bleu)')
    arg_parser.add_argument('--chrf-order', type=int, default=CHRF_ORDER,
                            help='chrf character order (default: %(default)s)')
    arg_parser.add_argument('--chrf-beta', type=int, default=CHRF_BETA,
                            help='chrf BETA parameter (default: %(default)s)')
    arg_parser.add_argument('--chrf-whitespace', action='store_true', default=False,
                            help='include whitespace in chrF calculation (default: %(default)s)')
    arg_parser.add_argument('--short', default=False, action='store_true',
                            help='produce a shorter (less human readable) signature')
    arg_parser.add_argument('--score-only', '-b', default=False, action='store_true',
                            help='output only the BLEU score')
    arg_parser.add_argument('--force', default=False, action='store_true',
                            help='insist that your tokenized input is actually detokenized')
    arg_parser.add_argument('--quiet', '-q', default=False, action='store_true',
                            help='suppress informative output')
    arg_parser.add_argument('--encoding', '-e', type=str, default='utf-8',
                            help='open text files with specified encoding (default: %(default)s)')
    arg_parser.add_argument('--citation', '--cite', default=False, action='store_true',
                            help='dump the bibtex citation and quit.')
    arg_parser.add_argument('--width', '-w', type=int, default=1,
                            help='floating point width (default: %(default)s)')
    arg_parser.add_argument('-V', '--version', action='version',
                            version='%(prog)s {}'.format(VERSION))
    args = arg_parser.parse_args()

    # Explicitly set the encoding
    sys.stdin = open(sys.stdin.fileno(), mode='r', encoding='utf-8', buffering=True, newline="\n")
    sys.stdout = open(sys.stdout.fileno(), mode='w', encoding='utf-8', buffering=True)

    if not args.quiet:
        logging.basicConfig(level=logging.INFO, format='sacreBLEU: %(message)s')

    if args.download:
        download_test_set(args.download, args.langpair)
        sys.exit(0)

    if args.citation:
        if not args.test_set:
            logging.error('I need a test set (-t).')
            sys.exit(1)
        elif 'citation' not in DATASETS[args.test_set]:
            logging.error('No citation found for %s', args.test_set)
            sys.exit(1)

        print(DATASETS[args.test_set]['citation'])
        sys.exit(0)

    if args.test_set is not None and args.test_set not in DATASETS:
        logging.error('The available test sets are: ')
        for testset in sorted(DATASETS.keys(), reverse=True):
            logging.error('  %s: %s', testset, DATASETS[testset].get('description', ''))
        sys.exit(1)

    if args.test_set and (args.langpair is None or args.langpair not in DATASETS[args.test_set]):
        if args.langpair is None:
            logging.error('I need a language pair (-l).')
        elif args.langpair not in DATASETS[args.test_set]:
            logging.error('No such language pair "%s"', args.langpair)
        logging.error('Available language pairs for test set "%s": %s', args.test_set,
                      ', '.join(filter(lambda x: '-' in x, DATASETS[args.test_set].keys())))
        sys.exit(1)

    if args.echo:
        if args.langpair is None or args.test_set is None:
            logging.warning("--echo requires a test set (--t) and a language pair (-l)")
            sys.exit(1)
        print_test_set(args.test_set, args.langpair, args.echo)
        sys.exit(0)

    if args.test_set is None and len(args.refs) == 0:
        logging.error('I need either a predefined test set (-t) or a list of references')
        logging.error('The available test sets are: ')
        for testset in sorted(DATASETS.keys(), reverse=True):
            logging.error('  %s: %s', testset, DATASETS[testset].get('description', ''))
        sys.exit(1)
    elif args.test_set is not None and len(args.refs) > 0:
        logging.error('I need exactly one of (a) a predefined test set (-t) or (b) a list of references')
        sys.exit(1)

    if args.test_set is not None and args.tokenize == 'none':
        logging.warning("You are turning off sacrebleu's internal tokenization ('--tokenize none'), presumably to supply\n"
                        "your own reference tokenization. Published numbers will not be comparable with other papers.\n")

    # Internal tokenizer settings. Set to 'zh' for Chinese  DEFAULT_TOKENIZER (
    if args.tokenize is None:
        # set default
        if args.langpair is not None and args.langpair.split('-')[1] == 'zh':
            args.tokenize = 'zh'
        else:
            args.tokenize = DEFAULT_TOKENIZER

    if args.langpair is not None and args.langpair.split('-')[1] == 'zh' and 'bleu' in args.metrics and args.tokenize != 'zh':
        logging.warning('You should also pass "--tok zh" when scoring Chinese...')

    if args.test_set:
        _, *refs = download_test_set(args.test_set, args.langpair)
        if len(refs) == 0:
            print('No references found for test set {}/{}.'.format(args.test_set, args.langpair))
            sys.exit(1)
    else:
        refs = args.refs

    inputfh = io.TextIOWrapper(sys.stdin.buffer, encoding=args.encoding) if args.input == '-' else smart_open(args.input, encoding=args.encoding)
    system = inputfh.readlines()

    # Read references
    refs = [smart_open(x, encoding=args.encoding).readlines() for x in refs]

    try:
        if 'bleu' in args.metrics:
            bleu = corpus_bleu(system, refs, smooth_method=args.smooth, smooth_value=args.smooth_value, force=args.force, lowercase=args.lc, tokenize=args.tokenize)
        if 'chrf' in args.metrics:
            chrf = corpus_chrf(system, refs[0], beta=args.chrf_beta, order=args.chrf_order, remove_whitespace=not args.chrf_whitespace)
    except EOFError:
        logging.error('The input and reference stream(s) were of different lengths.\n')
        if args.test_set is not None:
            logging.error('This could be a problem with your system output or with sacreBLEU\'s reference database.\n'
                          'If the latter, you can clean out the references cache by typing:\n'
                          '\n'
                          '    rm -r %s/%s\n'
                          '\n'
                          'They will be downloaded automatically again the next time you run sacreBLEU.', SACREBLEU_DIR,
                          args.test_set)
        sys.exit(1)

    width = args.width
    for metric in args.metrics:
        if metric == 'bleu':
            if args.score_only:
                print('{0:.{1}f}'.format(bleu.score, width))
            else:
                version_str = bleu_signature(args, len(refs))
                print(
                    'BLEU+{0} = {1:.{2}f} {3:.1f}/{4:.1f}/{5:.1f}/{6:.1f} (BP = {7:.3f} ratio = {8:.3f} hyp_len = {9:d} ref_len = {10:d})'.format(
                        version_str, bleu.score, width, bleu.precisions[0], bleu.precisions[1], bleu.precisions[2],
                        bleu.precisions[3], bleu.bp, bleu.sys_len / bleu.ref_len, bleu.sys_len, bleu.ref_len))

        elif metric == 'chrf':
            if args.score_only:
                print('{0:.{1}f}'.format(chrf, width))
            else:
                version_str = chrf_signature(args, len(refs))
                print('chrF{0:d}+{1} = {2:.{3}f}'.format(args.chrf_beta, version_str, chrf, width))


if __name__ == '__main__':
    main()<|MERGE_RESOLUTION|>--- conflicted
+++ resolved
@@ -38,11 +38,7 @@
 from itertools import zip_longest
 from typing import List, Iterable, Tuple
 
-<<<<<<< HEAD
 VERSION = '1.3.0'
-=======
-VERSION = '1.2.21'
->>>>>>> db1d2608
 
 try:
     # SIGPIPE is not available on Windows machines, throwing an exception.
